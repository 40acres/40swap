import { Component, createEffect, createResource, createSignal, Show } from 'solid-js';
import { Form } from 'solid-bootstrap';
import flipImg from '/assets/flip.png';
<<<<<<< HEAD
import { AssetType, currencyFormat, SwapType } from './utils.js';
=======
import { currencyFormat, SwapType } from './utils.js';
>>>>>>> 8400a615
import { createStore } from 'solid-js/store';
import { decode } from 'bolt11';
import { applicationContext } from './ApplicationContext.js';
import { useNavigate } from '@solidjs/router';
import Decimal from 'decimal.js';
import { ActionButton } from './ActionButton.js';
import { toast } from 'solid-toast';
import { FrontendConfiguration, getLiquidNetworkFromBitcoinNetwork, getSwapInInputAmount, getSwapOutOutputAmount } from '@40swap/shared';
import Fa from 'solid-fa';
import { faInfoCircle } from '@fortawesome/free-solid-svg-icons';
import { toOutputScript } from 'bitcoinjs-lib/src/address.js';
import { toOutputScript as toOutputScriptLiquid } from 'liquidjs-lib/src/address.js';
import { AssetSelector } from './components/AssetSelector.jsx';
<<<<<<< HEAD

export type SwappableAsset = {
    asset: AssetType
}

type FormData = {
    inputAmount: number,
    from: SwappableAsset,
    to: SwappableAsset,
=======
import { Asset } from './controllers/AssetController.js';


type FormData = {
    inputAmount: number,
    from: Asset,
    to: Asset,
>>>>>>> 8400a615
    payload: string,
};

export const SwapForm: Component = () => {
    const { swapInService, swapOutService } = applicationContext;
    const navigate = useNavigate();
    const [config] = createResource(() => applicationContext.config);
<<<<<<< HEAD
    const [destinationAsset, setDestinationAsset] = createSignal<AssetType>(AssetType.ON_CHAIN_BITCOIN);
    const [swapType, setSwapType] = createSignal<SwapType>('in');
=======
    const [destinationAsset, setDestinationAsset] = createSignal<Asset>('ON_CHAIN_BITCOIN');
>>>>>>> 8400a615
    const [errorMessage, setErrorMessage] = createSignal('');
    const [validated, setValidated] = createSignal(false);

    const [form, setForm] = createStore<FormData>({
<<<<<<< HEAD
        from: { asset: AssetType.ON_CHAIN_BITCOIN},
        to: { asset: AssetType.LIGHTNING_BITCOIN},
=======
        from: 'ON_CHAIN_BITCOIN',
        to: 'LIGHTNING_BITCOIN',
>>>>>>> 8400a615
        payload: '',
        inputAmount: 0,
    });

    const [formErrors, setFormErrors] = createStore<{ [key in keyof FormData]: boolean } & { outputAmount: boolean }>({
        inputAmount: false,
        from: false,
        to: false,
        outputAmount: false,
        payload: false,
    });
<<<<<<< HEAD
=======

    function swapType(): SwapType {
        const toAsset = form.to;
        if (toAsset === 'ON_CHAIN_BITCOIN' || toAsset === 'ON_CHAIN_LIQUID') {
            return 'out';
        } else if (toAsset === 'LIGHTNING_BITCOIN') {
            return 'in';
        }
        throw new Error('Invalid asset');
    }
>>>>>>> 8400a615

    function outputAmount(): number {
        if (swapType() === 'in') {
            if (form.payload !== '') {
                try {
                    const invoice = decode(form.payload);
                    if (invoice.satoshis != null) {
                        return new Decimal(invoice.satoshis).div(1e8).toDecimalPlaces(8).toNumber();
                    }
                } catch (e) {
                    // empty
                }
            }
            return 0;
        } else {
            const conf = config();
            if (conf == null) {
                return 0;
            }
            return getSwapOutOutputAmount(new Decimal(inputAmount()), new Decimal(conf.feePercentage)).toNumber();
        }
    }

    function inputAmount(): number {
        if (swapType() === 'in') {
            const conf = config();
            if (conf == null) {
                return 0;
            }
            return getSwapInInputAmount(new Decimal(outputAmount()), new Decimal(conf.feePercentage)).toNumber();
        } else {
            return form.inputAmount;
        }
    }

    function fee(): number {
        return new Decimal(inputAmount()).minus(outputAmount()).toDecimalPlaces(8).toNumber();
    }

<<<<<<< HEAD
    function flipSwapType(): void {
=======
    function flipAssets(): void {
>>>>>>> 8400a615
        setForm({
            from: form.to,
            to: form.from,
            inputAmount: 0,
        });
    }

<<<<<<< HEAD
    function changeAsset(from: AssetType, to: AssetType): void {
        setForm({
            from: { asset: from},
            to: { asset: to},
=======
    function updateAssets(from: Asset, to: Asset): void {
        setForm({
            from,
            to,
>>>>>>> 8400a615
            inputAmount: 0,
            payload: '',
        });
    }

    function isValid(field: keyof FormData | 'outputAmount'): boolean {
        // if we wanted to show the valid markers, uncomment this line
        // return validated() && !formErrors[field];
        return false;
    }

    function isInvalid(field: keyof FormData | 'outputAmount'): boolean {
        return validated() && formErrors[field];
    }

    function validateInputAmount(conf: FrontendConfiguration): void {
        const isInvalidInputAmount = inputAmount() < conf.minimumAmount || inputAmount() > conf.maximumAmount;
        setFormErrors('inputAmount', isInvalidInputAmount);
        if (isInvalidInputAmount) {
            setErrorMessage('Invalid amount');
        }
        setFormErrors('inputAmount', false);
    }

    function validateOutputAmount(conf: FrontendConfiguration): void {
        const isInvalidOutputAmount = outputAmount() < conf.minimumAmount || outputAmount() > conf.maximumAmount;
        setFormErrors('outputAmount', isInvalidOutputAmount);
        if (isInvalidOutputAmount) {
            setErrorMessage('Invalid amount');
        }
        setFormErrors('outputAmount', false);
    }

    function validateLightningInvoice(invoice: string): void {
        try {
            decode(invoice);
            setFormErrors('payload', false);
        } catch (e) {
            setFormErrors('payload', true);
            setErrorMessage('Invalid invoice');
        }
    }

    function validateBitcoinAddress(btcAddress: string, conf: FrontendConfiguration): void {
        try {
            toOutputScript(btcAddress, conf.bitcoinNetwork);
            setFormErrors('payload', false);
        } catch (error) {
            setFormErrors('payload', true);
            setErrorMessage('Invalid bitcoin address');
        }
    }

    function validateLiquidAddress(address: string, conf: FrontendConfiguration): void {
        try {
            toOutputScriptLiquid(address, getLiquidNetworkFromBitcoinNetwork(conf.bitcoinNetwork));
            setFormErrors('payload', false);
        } catch (e) {
            setFormErrors('payload', true);
            setErrorMessage('Invalid liquid address');
        }
    }
<<<<<<< HEAD
    
=======

>>>>>>> 8400a615
    async function validate(): Promise<void> {
        const conf = config();
        if (conf == null) {
            return;
        }
        setErrorMessage('');
        if (swapType() === 'in') {
            validateOutputAmount(conf);
            validateLightningInvoice(form.payload);
        } else {
            validateInputAmount(conf);
<<<<<<< HEAD
            if (form.to.asset === AssetType.ON_CHAIN_LIQUID) {
                validateLiquidAddress(form.payload, conf);
            } else if (form.to.asset === AssetType.ON_CHAIN_BITCOIN) {
=======
            if (form.to === 'ON_CHAIN_LIQUID') {
                validateLiquidAddress(form.payload, conf);
            } else if (form.to === 'ON_CHAIN_BITCOIN') {
>>>>>>> 8400a615
                validateBitcoinAddress(form.payload, conf);
            }
        }
        setValidated(true);
    }

    function hasErrors(): boolean {
        return formErrors.from || formErrors.to || formErrors.inputAmount || formErrors.outputAmount;
    }

    function isSendable(): boolean {
        return !hasErrors() && form.payload !== '';
    }

    async function createSwap(): Promise<void> {
        await validate();
        if (hasErrors()) {
            return;
        }
        try {
            if (swapType() === 'in') {
                const swap = await swapInService.createSwap(form.payload);
                navigate(`/swap/in/${swap.swapId}`);
            } else if (swapType() === 'out') {
<<<<<<< HEAD
                const chain = form.to.asset === AssetType.ON_CHAIN_BITCOIN ? 'BITCOIN' : 'LIQUID';
                const swap = await swapOutService.createSwap(form.payload, inputAmount(), chain);
=======
                const swap = await swapOutService.createSwap(form.payload, inputAmount());
>>>>>>> 8400a615
                navigate(`/swap/out/${swap.swapId}`);
            }
        } catch (e) {
            toast.error('Unknown error');
        }
    }

    createEffect(() => {
        if (validated()) {
            validate();
        }
    });

    createEffect(() => {
<<<<<<< HEAD
        const toAsset = form.to.asset;
        if (toAsset === AssetType.ON_CHAIN_BITCOIN || toAsset === AssetType.ON_CHAIN_LIQUID) {
            setSwapType('out');
        } else if (toAsset === AssetType.LIGHTNING_BITCOIN) {
            setSwapType('in');
        }
    }, [form.from.asset, form.to.asset]);

    createEffect(() => {
        const toAsset = form.to.asset;
        setDestinationAsset(toAsset);
    }, [form.to.asset]);
=======
        const toAsset = form.to;
        setDestinationAsset(toAsset);
    }, [form.to]);
>>>>>>> 8400a615

    return <>
        <h3 class="fw-bold">Create a Swap</h3>
        <div class="d-flex flex-column gap-3">
            <div class="d-flex gap-2">
                <div class="bg-light d-flex flex-column p-4" style="flex: 1 1 0">
                    <div class="fw-medium">
                        <AssetSelector 
<<<<<<< HEAD
                            selectedAsset={form.from.asset}
                            excludeAssets={[form.to.asset, form.from.asset]}
                            onAssetSelect={(asset) => changeAsset(asset, form.to.asset)}
=======
                            selectedAsset={form.from} 
                            counterpartyAsset={form.to}
                            onAssetSelect={(asset) => updateAssets(asset, form.to)}
>>>>>>> 8400a615
                        />
                    </div>
                    <hr />
                    <div class="fs-6">You send</div>
                    <div>
<<<<<<< HEAD
                        <input 
                            class="form-control form-control-lg inline-input" 
                            step={0.001} 
                            max={2} 
=======
                        <input
                            class="form-control form-control-lg inline-input"
                            step={0.001}
                            max={2}
>>>>>>> 8400a615
                            type="number"
                            value={inputAmount()}
                            onChange={e => setForm('inputAmount', Number(e.target.value))}
                            onKeyUp={e => setForm('inputAmount', Number(e.currentTarget.value))}
                            placeholder="Enter amount"
                            classList={{ 'is-valid': isValid('inputAmount'), 'is-invalid': isInvalid('inputAmount') }}
                            disabled={swapType() === 'in'}
                        />
                    </div>
                </div>
<<<<<<< HEAD
                <div style="margin: auto -28px; z-index: 0; cursor: pointer;" onClick={flipSwapType}>
                    <img src={flipImg} draggable={false}/>
=======
                <div style="margin: auto -28px; z-index: 0; cursor: pointer;" onClick={flipAssets}>
                    <img src={flipImg} draggable={false} />
>>>>>>> 8400a615
                </div>
                <div class="bg-light d-flex flex-column p-4" style="flex: 1 1 0" id="right-side">
                    <div class="fw-medium">
                        <AssetSelector 
<<<<<<< HEAD
                            selectedAsset={form.to.asset}
                            excludeAssets={[form.from.asset, form.to.asset]}
                            onAssetSelect={(asset) => changeAsset(form.from.asset, asset)}
=======
                            selectedAsset={form.to} 
                            counterpartyAsset={form.from} 
                            onAssetSelect={(asset) => updateAssets(form.from, asset)}
>>>>>>> 8400a615
                        />
                    </div>
                    <hr />
                    <div class="fs-6">You get</div>
                    <div>
                        <input class="form-control form-control-lg inline-input" value={outputAmount()} disabled
                            classList={{ 'is-valid': isValid('outputAmount'), 'is-invalid': isInvalid('outputAmount') }}
                        />
                    </div>
                </div>
            </div>
<<<<<<< HEAD
            <Show when={destinationAsset() === AssetType.LIGHTNING_BITCOIN}>
                <Form.Control 
                    as="textarea" 
                    rows={5} 
=======
            <Show when={destinationAsset() === 'LIGHTNING_BITCOIN'}>
                <Form.Control
                    as="textarea"
                    rows={5}
>>>>>>> 8400a615
                    placeholder="Paste a lightning invoice" id="invoice-input"
                    value={form.payload}
                    onChange={e => setForm('payload', e.target.value)}
                    onKeyUp={e => setForm('payload', e.currentTarget.value)}
                    isValid={isValid('payload')} isInvalid={isInvalid('payload')}
                />
            </Show>
<<<<<<< HEAD
            <Show when={destinationAsset() === AssetType.ON_CHAIN_BITCOIN}>
                <Form.Control 
                    type="text" 
=======
            <Show when={destinationAsset() === 'ON_CHAIN_BITCOIN'}>
                <Form.Control
                    type="text"
>>>>>>> 8400a615
                    placeholder="Enter bitcoin address"
                    value={form.payload}
                    onChange={e => setForm('payload', e.target.value)}
                    onKeyUp={e => setForm('payload', e.currentTarget.value)}
                    isValid={isValid('payload')} isInvalid={isInvalid('payload')}
                />
            </Show>
<<<<<<< HEAD
            <Show when={destinationAsset() === AssetType.ON_CHAIN_LIQUID}>
                <Form.Control 
                    type="text" 
=======
            <Show when={destinationAsset() === 'ON_CHAIN_LIQUID'}>
                <Form.Control
                    type="text"
>>>>>>> 8400a615
                    placeholder="Enter liquid address"
                    value={form.payload}
                    onChange={e => setForm('payload', e.target.value)}
                    onKeyUp={e => setForm('payload', e.currentTarget.value)}
                    isValid={isValid('payload')} isInvalid={isInvalid('payload')}
                />
            </Show>
            <div class="text-muted text-end small">Fee ({config()?.feePercentage}%): {currencyFormat(fee())}</div>
            <ActionButton action={createSwap} disabled={!isSendable()}>Create swap</ActionButton>
            <div class="text-muted text-center small border border-primary rounded-3 p-2">
<<<<<<< HEAD
                <Fa icon={faInfoCircle} /> 
=======
                <Fa icon={faInfoCircle} />
>>>>>>> 8400a615
                Minimum amount {currencyFormat(config()?.minimumAmount ?? 0)}
                &nbsp; | Maximum amount {currencyFormat(config()?.maximumAmount ?? 0)}
            </div>
            <Show when={errorMessage() !== ''}>
<<<<<<< HEAD
                <div 
                    class="text-muted text-center small border border-danger rounded-3 p-2 bg-danger-subtle" 
=======
                <div
                    class="text-muted text-center small border border-danger rounded-3 p-2 bg-danger-subtle"
>>>>>>> 8400a615
                    style="border-style: dashed !important"
                >
                    <Fa icon={faInfoCircle} /> {errorMessage()}
                </div>
            </Show>
        </div>
    </>;
};<|MERGE_RESOLUTION|>--- conflicted
+++ resolved
@@ -1,11 +1,7 @@
 import { Component, createEffect, createResource, createSignal, Show } from 'solid-js';
 import { Form } from 'solid-bootstrap';
 import flipImg from '/assets/flip.png';
-<<<<<<< HEAD
-import { AssetType, currencyFormat, SwapType } from './utils.js';
-=======
 import { currencyFormat, SwapType } from './utils.js';
->>>>>>> 8400a615
 import { createStore } from 'solid-js/store';
 import { decode } from 'bolt11';
 import { applicationContext } from './ApplicationContext.js';
@@ -19,17 +15,6 @@
 import { toOutputScript } from 'bitcoinjs-lib/src/address.js';
 import { toOutputScript as toOutputScriptLiquid } from 'liquidjs-lib/src/address.js';
 import { AssetSelector } from './components/AssetSelector.jsx';
-<<<<<<< HEAD
-
-export type SwappableAsset = {
-    asset: AssetType
-}
-
-type FormData = {
-    inputAmount: number,
-    from: SwappableAsset,
-    to: SwappableAsset,
-=======
 import { Asset } from './controllers/AssetController.js';
 
 
@@ -37,7 +22,6 @@
     inputAmount: number,
     from: Asset,
     to: Asset,
->>>>>>> 8400a615
     payload: string,
 };
 
@@ -45,23 +29,13 @@
     const { swapInService, swapOutService } = applicationContext;
     const navigate = useNavigate();
     const [config] = createResource(() => applicationContext.config);
-<<<<<<< HEAD
-    const [destinationAsset, setDestinationAsset] = createSignal<AssetType>(AssetType.ON_CHAIN_BITCOIN);
-    const [swapType, setSwapType] = createSignal<SwapType>('in');
-=======
     const [destinationAsset, setDestinationAsset] = createSignal<Asset>('ON_CHAIN_BITCOIN');
->>>>>>> 8400a615
     const [errorMessage, setErrorMessage] = createSignal('');
     const [validated, setValidated] = createSignal(false);
 
     const [form, setForm] = createStore<FormData>({
-<<<<<<< HEAD
-        from: { asset: AssetType.ON_CHAIN_BITCOIN},
-        to: { asset: AssetType.LIGHTNING_BITCOIN},
-=======
         from: 'ON_CHAIN_BITCOIN',
         to: 'LIGHTNING_BITCOIN',
->>>>>>> 8400a615
         payload: '',
         inputAmount: 0,
     });
@@ -73,8 +47,6 @@
         outputAmount: false,
         payload: false,
     });
-<<<<<<< HEAD
-=======
 
     function swapType(): SwapType {
         const toAsset = form.to;
@@ -85,7 +57,6 @@
         }
         throw new Error('Invalid asset');
     }
->>>>>>> 8400a615
 
     function outputAmount(): number {
         if (swapType() === 'in') {
@@ -125,11 +96,7 @@
         return new Decimal(inputAmount()).minus(outputAmount()).toDecimalPlaces(8).toNumber();
     }
 
-<<<<<<< HEAD
-    function flipSwapType(): void {
-=======
     function flipAssets(): void {
->>>>>>> 8400a615
         setForm({
             from: form.to,
             to: form.from,
@@ -137,17 +104,10 @@
         });
     }
 
-<<<<<<< HEAD
-    function changeAsset(from: AssetType, to: AssetType): void {
-        setForm({
-            from: { asset: from},
-            to: { asset: to},
-=======
     function updateAssets(from: Asset, to: Asset): void {
         setForm({
             from,
             to,
->>>>>>> 8400a615
             inputAmount: 0,
             payload: '',
         });
@@ -210,11 +170,6 @@
             setErrorMessage('Invalid liquid address');
         }
     }
-<<<<<<< HEAD
-    
-=======
-
->>>>>>> 8400a615
     async function validate(): Promise<void> {
         const conf = config();
         if (conf == null) {
@@ -226,15 +181,9 @@
             validateLightningInvoice(form.payload);
         } else {
             validateInputAmount(conf);
-<<<<<<< HEAD
-            if (form.to.asset === AssetType.ON_CHAIN_LIQUID) {
-                validateLiquidAddress(form.payload, conf);
-            } else if (form.to.asset === AssetType.ON_CHAIN_BITCOIN) {
-=======
             if (form.to === 'ON_CHAIN_LIQUID') {
                 validateLiquidAddress(form.payload, conf);
             } else if (form.to === 'ON_CHAIN_BITCOIN') {
->>>>>>> 8400a615
                 validateBitcoinAddress(form.payload, conf);
             }
         }
@@ -259,12 +208,8 @@
                 const swap = await swapInService.createSwap(form.payload);
                 navigate(`/swap/in/${swap.swapId}`);
             } else if (swapType() === 'out') {
-<<<<<<< HEAD
-                const chain = form.to.asset === AssetType.ON_CHAIN_BITCOIN ? 'BITCOIN' : 'LIQUID';
+                const chain = form.to === 'ON_CHAIN_BITCOIN' ? 'BITCOIN' : 'LIQUID';
                 const swap = await swapOutService.createSwap(form.payload, inputAmount(), chain);
-=======
-                const swap = await swapOutService.createSwap(form.payload, inputAmount());
->>>>>>> 8400a615
                 navigate(`/swap/out/${swap.swapId}`);
             }
         } catch (e) {
@@ -279,24 +224,9 @@
     });
 
     createEffect(() => {
-<<<<<<< HEAD
-        const toAsset = form.to.asset;
-        if (toAsset === AssetType.ON_CHAIN_BITCOIN || toAsset === AssetType.ON_CHAIN_LIQUID) {
-            setSwapType('out');
-        } else if (toAsset === AssetType.LIGHTNING_BITCOIN) {
-            setSwapType('in');
-        }
-    }, [form.from.asset, form.to.asset]);
-
-    createEffect(() => {
-        const toAsset = form.to.asset;
-        setDestinationAsset(toAsset);
-    }, [form.to.asset]);
-=======
         const toAsset = form.to;
         setDestinationAsset(toAsset);
     }, [form.to]);
->>>>>>> 8400a615
 
     return <>
         <h3 class="fw-bold">Create a Swap</h3>
@@ -305,31 +235,18 @@
                 <div class="bg-light d-flex flex-column p-4" style="flex: 1 1 0">
                     <div class="fw-medium">
                         <AssetSelector 
-<<<<<<< HEAD
-                            selectedAsset={form.from.asset}
-                            excludeAssets={[form.to.asset, form.from.asset]}
-                            onAssetSelect={(asset) => changeAsset(asset, form.to.asset)}
-=======
                             selectedAsset={form.from} 
                             counterpartyAsset={form.to}
                             onAssetSelect={(asset) => updateAssets(asset, form.to)}
->>>>>>> 8400a615
                         />
                     </div>
                     <hr />
                     <div class="fs-6">You send</div>
                     <div>
-<<<<<<< HEAD
-                        <input 
-                            class="form-control form-control-lg inline-input" 
-                            step={0.001} 
-                            max={2} 
-=======
                         <input
                             class="form-control form-control-lg inline-input"
                             step={0.001}
                             max={2}
->>>>>>> 8400a615
                             type="number"
                             value={inputAmount()}
                             onChange={e => setForm('inputAmount', Number(e.target.value))}
@@ -340,26 +257,15 @@
                         />
                     </div>
                 </div>
-<<<<<<< HEAD
-                <div style="margin: auto -28px; z-index: 0; cursor: pointer;" onClick={flipSwapType}>
-                    <img src={flipImg} draggable={false}/>
-=======
                 <div style="margin: auto -28px; z-index: 0; cursor: pointer;" onClick={flipAssets}>
                     <img src={flipImg} draggable={false} />
->>>>>>> 8400a615
                 </div>
                 <div class="bg-light d-flex flex-column p-4" style="flex: 1 1 0" id="right-side">
                     <div class="fw-medium">
                         <AssetSelector 
-<<<<<<< HEAD
-                            selectedAsset={form.to.asset}
-                            excludeAssets={[form.from.asset, form.to.asset]}
-                            onAssetSelect={(asset) => changeAsset(form.from.asset, asset)}
-=======
                             selectedAsset={form.to} 
                             counterpartyAsset={form.from} 
                             onAssetSelect={(asset) => updateAssets(form.from, asset)}
->>>>>>> 8400a615
                         />
                     </div>
                     <hr />
@@ -371,17 +277,10 @@
                     </div>
                 </div>
             </div>
-<<<<<<< HEAD
-            <Show when={destinationAsset() === AssetType.LIGHTNING_BITCOIN}>
-                <Form.Control 
-                    as="textarea" 
-                    rows={5} 
-=======
             <Show when={destinationAsset() === 'LIGHTNING_BITCOIN'}>
                 <Form.Control
                     as="textarea"
                     rows={5}
->>>>>>> 8400a615
                     placeholder="Paste a lightning invoice" id="invoice-input"
                     value={form.payload}
                     onChange={e => setForm('payload', e.target.value)}
@@ -389,15 +288,9 @@
                     isValid={isValid('payload')} isInvalid={isInvalid('payload')}
                 />
             </Show>
-<<<<<<< HEAD
-            <Show when={destinationAsset() === AssetType.ON_CHAIN_BITCOIN}>
-                <Form.Control 
-                    type="text" 
-=======
             <Show when={destinationAsset() === 'ON_CHAIN_BITCOIN'}>
                 <Form.Control
                     type="text"
->>>>>>> 8400a615
                     placeholder="Enter bitcoin address"
                     value={form.payload}
                     onChange={e => setForm('payload', e.target.value)}
@@ -405,15 +298,9 @@
                     isValid={isValid('payload')} isInvalid={isInvalid('payload')}
                 />
             </Show>
-<<<<<<< HEAD
-            <Show when={destinationAsset() === AssetType.ON_CHAIN_LIQUID}>
-                <Form.Control 
-                    type="text" 
-=======
             <Show when={destinationAsset() === 'ON_CHAIN_LIQUID'}>
                 <Form.Control
                     type="text"
->>>>>>> 8400a615
                     placeholder="Enter liquid address"
                     value={form.payload}
                     onChange={e => setForm('payload', e.target.value)}
@@ -424,22 +311,13 @@
             <div class="text-muted text-end small">Fee ({config()?.feePercentage}%): {currencyFormat(fee())}</div>
             <ActionButton action={createSwap} disabled={!isSendable()}>Create swap</ActionButton>
             <div class="text-muted text-center small border border-primary rounded-3 p-2">
-<<<<<<< HEAD
-                <Fa icon={faInfoCircle} /> 
-=======
                 <Fa icon={faInfoCircle} />
->>>>>>> 8400a615
                 Minimum amount {currencyFormat(config()?.minimumAmount ?? 0)}
                 &nbsp; | Maximum amount {currencyFormat(config()?.maximumAmount ?? 0)}
             </div>
             <Show when={errorMessage() !== ''}>
-<<<<<<< HEAD
-                <div 
-                    class="text-muted text-center small border border-danger rounded-3 p-2 bg-danger-subtle" 
-=======
                 <div
                     class="text-muted text-center small border border-danger rounded-3 p-2 bg-danger-subtle"
->>>>>>> 8400a615
                     style="border-style: dashed !important"
                 >
                     <Fa icon={faInfoCircle} /> {errorMessage()}
