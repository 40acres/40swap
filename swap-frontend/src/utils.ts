<<<<<<< HEAD
export type SwapType = 'in' | 'out';
export enum AssetType {
    ON_CHAIN_BITCOIN,
    LIGHTNING_BITCOIN,
    ON_CHAIN_LIQUID,
}
=======
export type SwapType = 'in'|'out';
>>>>>>> 8400a615

export const jsonEquals = (prev: object|undefined, next: object|undefined): boolean => JSON.stringify(prev) === JSON.stringify(next);

export function currencyFormat(am: number, currency = 'BTC', withCurrencySymbol = true): string {
    const decimalPlaces = 8;
    if (!withCurrencySymbol) {
        return Intl.NumberFormat(undefined, {
            minimumFractionDigits: decimalPlaces,
            maximumFractionDigits: decimalPlaces,
        }).format(am);
    }
    return am.toLocaleString(undefined, {
        style: 'currency',
        currency,
        minimumFractionDigits: decimalPlaces,
    });
}<|MERGE_RESOLUTION|>--- conflicted
+++ resolved
@@ -1,13 +1,4 @@
-<<<<<<< HEAD
-export type SwapType = 'in' | 'out';
-export enum AssetType {
-    ON_CHAIN_BITCOIN,
-    LIGHTNING_BITCOIN,
-    ON_CHAIN_LIQUID,
-}
-=======
 export type SwapType = 'in'|'out';
->>>>>>> 8400a615
 
 export const jsonEquals = (prev: object|undefined, next: object|undefined): boolean => JSON.stringify(prev) === JSON.stringify(next);
 
