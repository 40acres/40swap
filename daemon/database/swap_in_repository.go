--- conflicted
+++ resolved
@@ -8,15 +8,10 @@
 )
 
 type SwapInRepository interface {
-<<<<<<< HEAD
 	SaveSwapIn(ctx context.Context, swapIn *models.SwapIn) error
 	GetPendingSwapIns(ctx context.Context) ([]*models.SwapIn, error)
 	GetSwapIn(ctx context.Context, swapID string) (*models.SwapIn, error)
-=======
-	SaveSwapIn(swapIn *models.SwapIn) error
-	GetPendingSwapIns() ([]models.SwapIn, error)
 	GetSwapInByClaimAddress(address string) (*models.SwapIn, error)
->>>>>>> c2ab28c3
 }
 
 func (d *Database) SaveSwapIn(ctx context.Context, swapIn *models.SwapIn) error {
@@ -38,13 +33,10 @@
 	return swapIns, nil
 }
 
-<<<<<<< HEAD
 func (d *Database) GetSwapIn(ctx context.Context, swapID string) (*models.SwapIn, error) {
 	return d.query.WithContext(ctx).SwapIn.
 		Where(d.query.SwapIn.SwapID.Eq(swapID)).
 		First()
-=======
-	return swapIns, err
 }
 
 func (d *Database) GetSwapInByClaimAddress(address string) (*models.SwapIn, error) {
@@ -55,5 +47,4 @@
 	}
 
 	return &swapIn, nil
->>>>>>> c2ab28c3
 }