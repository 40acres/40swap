--- conflicted
+++ resolved
@@ -2,6 +2,7 @@
 
 import (
 	"os"
+	"path/filepath"
 	"testing"
 
 	"github.com/stretchr/testify/require"
@@ -16,12 +17,12 @@
 		{
 			name:     "Embedded database connection string",
 			host:     "embedded",
-			expected: "host=localhost port=5433 user=testuser password=testpass database=testdb sslmode=disable",
+			expected: "postgres://testuser:testpass@localhost:5433/testdb?sslmode=disable",
 		},
 		{
 			name:     "External database connection string",
 			host:     "test.host",
-			expected: "host=test.host port=5433 user=testuser password=testpass database=testdb sslmode=disable",
+			expected: "postgres://testuser:testpass@test.host:5433/testdb?sslmode=disable",
 		},
 	}
 
@@ -35,7 +36,7 @@
 				port:     5433,
 			}
 
-			connStr := db.getConnection()
+			connStr := db.GetConnectionURL()
 			require.Equal(t, tt.expected, connStr)
 		})
 	}
@@ -60,12 +61,19 @@
 		orm := db.ORM()
 		require.NotNil(t, orm)
 	})
-<<<<<<< HEAD
-=======
 
 	t.Run("Database migration", func(t *testing.T) {
-		err := db.MigrateDatabase()
+		// Run migrations from the root directory to be able to find the atlas.hcl file
+		currentDir, err := os.Getwd()
+		require.NoError(t, err)
+		rootDir := filepath.Dir(currentDir)
+		err = os.Chdir(rootDir)
+		require.NoError(t, err)
+		defer func() {
+			_ = os.Chdir(currentDir)
+		}()
+		
+		err = db.MigrateDatabase()
 		require.NoError(t, err)
 	})
->>>>>>> afe664bf
 }