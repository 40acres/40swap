--- conflicted
+++ resolved
@@ -96,11 +96,7 @@
 	return &db, close, nil
 }
 
-<<<<<<< HEAD
 func (d *Database) GetHost() string {
-=======
-func (d *Database) getConnection() string {
->>>>>>> afe664bf
 	host := "localhost"
 	if d.host != "embedded" {
 		host = d.host
@@ -109,18 +105,14 @@
 	return host
 }
 
-func (d *Database) GetConnection() string {
+func (d *Database) GetConnectionURL() string {
 	return fmt.Sprintf(
-		"host=%s port=%d user=%s password=%s database=%s sslmode=disable",
-		d.GetHost(),
-		d.port,
-		d.username,
-		d.password,
-		d.database)
+		"postgres://%s:%s@%s:%d/%s?sslmode=disable",
+		d.username, d.password, d.GetHost(), d.port, d.database)
 }
 
 func (d *Database) getGorm() (*gorm.DB, error) {
-	gormDB, err := gorm.Open(postgres.Open(d.getConnection()), &gorm.Config{})
+	gormDB, err := gorm.Open(postgres.Open(d.GetConnectionURL()), &gorm.Config{})
 	if err != nil {
 		return nil, fmt.Errorf("Could not connect GORM: %w", err)
 	}
@@ -134,6 +126,27 @@
 	return d.orm
 }
 
+func (d *Database) MigrateDatabase() error {
+	statusCmd := exec.Command("atlas", "migrate", "status", "--env", "gorm", "--url", d.GetConnectionURL())
+	statusOutput, err := statusCmd.CombinedOutput()
+	if err != nil {
+		return fmt.Errorf("error checking migration status: %w, output: %s", err, string(statusOutput))
+	}
+
+	if !strings.Contains(string(statusOutput), "Already at latest version") {
+		applyCmd := exec.Command("atlas", "migrate", "apply", "--env", "gorm", "--url", d.GetConnectionURL())
+		applyOutput, err := applyCmd.CombinedOutput()
+		if err != nil {
+			return fmt.Errorf("error applying migrations: %w, output: %s", err, string(applyOutput))
+		}
+		log.Info("✅ Migrations applied successfully")
+	} else {
+		log.Info("✅ Database is up to date with migrations")
+	}
+
+	return nil
+}
+
 func (d *Database) close() error {
 	db, err := d.orm.DB()
 	if err != nil {
@@ -143,22 +156,6 @@
 	if err := db.Close(); err != nil {
 		return fmt.Errorf("Could not close database connection: %w", err)
 	}
-
-	return nil
-}
-
-func (d *Database) MigrateDatabase() error {
-	if err := CreateEnumStatus(d.orm); err != nil {
-		return fmt.Errorf("Could not create enum status: %w", err)
-	}
-	if err := CreateEnumChain(d.orm); err != nil {
-		return fmt.Errorf("Could not create enum chain: %w", err)
-	}
-	if err := d.orm.AutoMigrate(&models.SwapOut{}); err != nil {
-		return fmt.Errorf("Could not migrate models: %w", err)
-	}
-
-	log.Info("✅ DB migrated")
 
 	return nil
 }
@@ -184,27 +181,6 @@
 		return nil, fmt.Errorf("❌ Could not start embedded database: %w", err)
 	}
 
-<<<<<<< HEAD
-func (d *Database) MigrateDatabase() error {
-	dbURL := fmt.Sprintf(
-		"postgres://%s:%s@%s:%d/%s?sslmode=disable",
-		d.username, d.password, d.GetHost(), d.port, d.database)
-	statusCmd := exec.Command("atlas", "migrate", "status", "--env", "gorm", "--url", dbURL)
-	statusOutput, err := statusCmd.CombinedOutput()
-	if err != nil {
-		return fmt.Errorf("error checking migration status: %w, output: %s", err, string(statusOutput))
-	}
-
-	if !strings.Contains(string(statusOutput), "Already at latest version") {
-		applyCmd := exec.Command("atlas", "migrate", "apply", "--env", "gorm", "--url", dbURL)
-		applyOutput, err := applyCmd.CombinedOutput()
-		if err != nil {
-			return fmt.Errorf("error applying migrations: %w, output: %s", err, string(applyOutput))
-		}
-		log.Info("✅ Migrations applied successfully")
-	} else {
-		log.Info("✅ Database is up to date with migrations")
-=======
 	log.Info("✅ DB started")
 
 	return postgres, nil
@@ -218,7 +194,6 @@
 	out, err := exec.Command("lsof", "-i", fmt.Sprintf(":%d", port), "-t").Output()
 	if err != nil {
 		return false
->>>>>>> afe664bf
 	}
 
 	return len(out) > 0
