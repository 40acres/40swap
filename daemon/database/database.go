--- conflicted
+++ resolved
@@ -133,31 +133,9 @@
 }
 
 func (d *Database) MigrateDatabase() error {
-<<<<<<< HEAD
-	dbURL := d.GetConnectionURL()
-	statusCmd := exec.Command("atlas", "migrate", "status", "--env", "gorm", "--url", dbURL)
-	statusOutput, err := statusCmd.CombinedOutput()
-	if err != nil {
-		return fmt.Errorf("error checking migration status: %w, output: %s", err, string(statusOutput))
-	}
-	log.Debug(string(statusOutput))
-
-	if !strings.Contains(string(statusOutput), "Already at latest version") {
-		applyCmd := exec.Command("atlas", "migrate", "apply", "--env", "gorm", "--url", dbURL)
-		applyOutput, err := applyCmd.CombinedOutput()
-		if err != nil {
-			return fmt.Errorf("error applying migrations: %w, output: %s", err, string(applyOutput))
-		}
-
-		log.Debug(string(applyOutput))
-		log.Info("✅ Migrations applied successfully")
-	} else {
-		log.Info("✅ Database is up to date with migrations")
-=======
 	err := NewMigrator(d.orm).Migrate()
 	if err != nil {
 		return err
->>>>>>> 91037f57
 	}
 	log.Info("✅ DB migrated")
 
