--- conflicted
+++ resolved
@@ -141,26 +141,7 @@
 }
 
 func (d *Database) MigrateDatabase() error {
-<<<<<<< HEAD
 	// TODO
-=======
-	if enumErr := CreateEnumStatus(d.orm); enumErr != nil {
-		log.Fatalln("Could not create enum status:", enumErr)
-
-		return enumErr
-	}
-	if enumErr := CreateEnumChain(d.orm); enumErr != nil {
-		log.Fatalln("Could not create enum chain:", enumErr)
-
-		return enumErr
-	}
-	err := d.orm.AutoMigrate(&models.SwapOut{})
-	if err != nil {
-		log.Fatalf("Could not migrate models: %v", err)
-
-		return err
-	}
->>>>>>> a0ddd307
 
 	return nil
 }