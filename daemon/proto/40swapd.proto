syntax = "proto3";

option go_package = "./rpc";

import "google/protobuf/timestamp.proto";

service SwapService {
  // RPC methods for initiating and querying swaps.
  rpc SwapIn(SwapInRequest) returns (SwapInResponse); // Initiates a SwapIn operation.
  rpc SwapOut(SwapOutRequest) returns (SwapOutResponse); // Initiates a SwapOut operation.
  rpc GetSwapIn(GetSwapInRequest) returns (GetSwapInResponse); // Retrieves the status of a SwapIn.
  rpc GetSwapOut(GetSwapOutRequest) returns (GetSwapOutResponse); // Retrieves the status of a SwapOut.
  rpc RecoverReusedSwapAddress(RecoverReusedSwapAddressRequest) returns (RecoverReusedSwapAddressResponse); // Recovers a reused swap address.
}

// Enum definition for supported blockchain chains.
enum Chain {
  BITCOIN = 0; // Bitcoin blockchain.
  LIQUID = 1;  // Liquid sidechain.
}

// Enum definition for supported network types.
enum Network {
  MAINNET = 0; // Main Bitcoin network.
  TESTNET = 1; // Bitcoin test network.
  REGTEST = 2; // Bitcoin regression test network.
}

// Enum definition for swap statuses.
enum Status {
  // Happy path statuses.
  CREATED = 0; // Swap has been created.
  INVOICE_PAYMENT_INTENT_RECEIVED = 1; // Payment locked on L2
  CONTRACT_FUNDED_UNCONFIRMED = 2; // Contract funded but unconfirmed (mempool)
  CONTRACT_FUNDED = 3; // Contract funded and confirmed.
  INVOICE_PAID = 4; // L2 invoice has been paid.
  CONTRACT_CLAIMED_UNCONFIRMED = 5; // Contract claimed but unconfirmed.
  DONE = 6; // Swap completed successfully.

  // Expiry-related statuses.
  CONTRACT_REFUNDED_UNCONFIRMED = 7; // Contract refunded but unconfirmed.
  CONTRACT_EXPIRED = 8; // Contract expired.
}

// Message definitions for SwapIn operation.
message SwapInRequest {
  Chain chain = 1; // Blockchain chain for the swap.
  optional string invoice = 2; // Invoice to be paid.
  optional uint64 amount_sats = 3; // Amount in satoshis.
  optional uint32 expiry = 4; // Expiry time for the swap.
  string refund_to = 5; // Address to refund in case of failure.
}

message SwapInResponse {
  string swap_id = 1; // Unique identifier for the swap.
  uint64 amount_sats = 2; // Amount in satoshis.
  string claim_address = 3; // Address to send the funds to.
  string refund_address = 4; // Address where the funds will be refunded.
}

// Message definitions for SwapOut operation.
message SwapOutRequest {
  Chain chain = 1; // Blockchain chain for the swap.
  uint64 amount_sats = 2; // Amount in satoshis.
  string address = 3; // Optional destination address.
  optional float max_routing_fee_percent = 4; // Maximum routing fee in percentage for the lightning network.
}

message SwapOutResponse {
  string swap_id = 1; // Unique identifier for the swap.
  uint64 amount_sats = 2; // Amount in satoshis.
}

// Message definitions for querying SwapIn status.
message GetSwapInRequest {
  string id = 1; // Unique identifier for the swap.
}

message GetSwapInResponse {
  string id = 1; // Unique identifier for the swap.
  string contract_address = 2; // Address of the contract.
  google.protobuf.Timestamp created_at = 3; // Timestamp when the swap was created.
  double input_amount = 4; // Input amount in BTC.
  optional string lock_tx_id = 5; // Lock transaction txid.
  optional string outcome = 6; // Outcome of the swap.
  double output_amount = 7; // Output amount in BTC.
  string redeem_script = 8; // Redeem script for the contract.
  Status status = 9; // Current status of the swap.
  uint32 timeout_block_height = 10; // Block height at which the swap times out.
}

// Message definitions for querying SwapOut status.
message GetSwapOutRequest {
  string id = 1; // Unique identifier for the swap.
}

message GetSwapOutResponse {
  string id = 1; // Unique identifier for the swap.
  uint32 timeout_block_height = 2; // Block height at which the swap times out.
  string invoice = 3; // Invoice associated with the swap.
  double input_amount = 4; // Input amount in BTC.
  double output_amount = 5; // Output amount in BTC.
  Status status = 6; // Current status of the swap.
  google.protobuf.Timestamp created_at = 7; // Timestamp when the swap was created.
  optional string outcome = 8; // Outcome of the swap.
<<<<<<< HEAD
  optional string claim_tx_id = 9; // Claim transaction txid.
=======
}

message RecoverReusedSwapAddressRequest {
  string outpoint = 1; // Outpoint of the transaction to refund
  optional string refund_to = 2; // Address to refund to
}

message RecoverReusedSwapAddressResponse {
  string txid = 1; // Transaction ID of the refund transaction
  double recovered_amount = 2; // Amount recovered in BTC
>>>>>>> 8a257e1f
}<|MERGE_RESOLUTION|>--- conflicted
+++ resolved
@@ -103,9 +103,7 @@
   Status status = 6; // Current status of the swap.
   google.protobuf.Timestamp created_at = 7; // Timestamp when the swap was created.
   optional string outcome = 8; // Outcome of the swap.
-<<<<<<< HEAD
   optional string claim_tx_id = 9; // Claim transaction txid.
-=======
 }
 
 message RecoverReusedSwapAddressRequest {
@@ -116,5 +114,4 @@
 message RecoverReusedSwapAddressResponse {
   string txid = 1; // Transaction ID of the refund transaction
   double recovered_amount = 2; // Amount recovered in BTC
->>>>>>> 8a257e1f
 }