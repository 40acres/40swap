syntax = "proto3";

option go_package = "./rpc";

service SwapService {
  // RPC methods
  rpc SwapIn(SwapInRequest) returns (SwapInResponse);
  rpc SwapOut(SwapOutRequest) returns (SwapOutResponse);
}

// Enum definition
enum Chain {
  BITCOIN = 0;
  LIQUID = 1;
}

enum Network {
  MAINNET = 0;
  TESTNET = 1;
  REGTEST = 2;
}

// Message definitions
message SwapInRequest {
  Chain chain = 1;
  optional string invoice = 2;
  optional uint32 amountSats = 3;
  optional uint32 expiry = 4;
<<<<<<< HEAD
  string refund_to = 5;
=======
>>>>>>> 560c4fa1
}

message SwapInResponse {
  string swapId = 1;
<<<<<<< HEAD
  uint32 amountSats = 3;
=======
>>>>>>> 560c4fa1
  string claim_address = 2;
}

message SwapOutRequest {
  Chain chain = 1;
  // Amount in satoshis
  uint32 amountSats = 2;
  // Optional Destination address
  string address = 3;
}

message SwapOutResponse {}<|MERGE_RESOLUTION|>--- conflicted
+++ resolved
@@ -26,19 +26,13 @@
   optional string invoice = 2;
   optional uint32 amountSats = 3;
   optional uint32 expiry = 4;
-<<<<<<< HEAD
   string refund_to = 5;
-=======
->>>>>>> 560c4fa1
 }
 
 message SwapInResponse {
   string swapId = 1;
-<<<<<<< HEAD
-  uint32 amountSats = 3;
-=======
->>>>>>> 560c4fa1
-  string claim_address = 2;
+  uint32 amountSats = 2;
+  string claim_address = 3;
 }
 
 message SwapOutRequest {
