--- conflicted
+++ resolved
@@ -26,18 +26,12 @@
   optional string invoice = 2;
   optional uint32 amountSats = 3;
   optional uint32 expiry = 4;
-<<<<<<< HEAD
   string refund_to = 5;
-=======
->>>>>>> 6665f463
 }
 
 message SwapInResponse {
   string swapId = 1;
-<<<<<<< HEAD
   uint32 amountSats = 3;
-=======
->>>>>>> 6665f463
   string claim_address = 2;
 }
 
