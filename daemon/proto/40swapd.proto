--- conflicted
+++ resolved
@@ -101,7 +101,7 @@
   double output_amount = 5; // Output amount in BTC.
   Status status = 6; // Current status of the swap.
   google.protobuf.Timestamp created_at = 7; // Timestamp when the swap was created.
-<<<<<<< HEAD
+  optional string outcome = 8; // Outcome of the swap.
 }
 
 message RecoverReusedSwapAddressRequest {
@@ -109,8 +109,4 @@
   optional string refund_to = 2; // Address to refund to
 }
 
-message RecoverReusedSwapAddressResponse {}
-=======
-  optional string outcome = 8; // Outcome of the swap.
-}
->>>>>>> f1d97dde
+message RecoverReusedSwapAddressResponse {}