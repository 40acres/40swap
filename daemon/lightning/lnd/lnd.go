package lnd

import (
	"context"
	"crypto/x509"
	"encoding/base64"
	"encoding/hex"
	"errors"
	"fmt"
	"os"
	"strings"
	"time"

	"github.com/40acres/40swap/daemon/lightning"
	"github.com/Elenpay/liquidator/lndconnect"
	"github.com/lightningnetwork/lnd/lnrpc"
	"github.com/lightningnetwork/lnd/lnrpc/invoicesrpc"
	"github.com/lightningnetwork/lnd/lnrpc/routerrpc"
	"github.com/lightningnetwork/lnd/macaroons"
	"github.com/shopspring/decimal"
	log "github.com/sirupsen/logrus"
	"github.com/spf13/afero"
	"google.golang.org/grpc"
	"google.golang.org/grpc/codes"
	"google.golang.org/grpc/credentials"
	"google.golang.org/grpc/status"
	"gopkg.in/macaroon.v2"
)

type Client struct {
	routerClient    routerrpc.RouterClient
	lndClient       lnrpc.LightningClient
	stateClient     lnrpc.StateClient
	invoicesClient  invoicesrpc.InvoicesClient
	closeConnection func()
}

type Option func(*Options)

func WithLndEndpoint(endpoint string) Option {
	return func(o *Options) {
		o.lndEndpoint = endpoint
	}
}

func WithLNDConnectURI(uri string) Option {
	return func(o *Options) {
		o.lndConnectUri = uri
	}
}

func WithMacaroonFilePath(path string) Option {
	return func(o *Options) {
		o.macaroonFilePath = path
	}
}

func WithTLSCertFilePath(path string) Option {
	return func(o *Options) {
		o.tlsCertFilePath = path
	}
}

func WithNetwork(network lightning.Network) Option {
	return func(o *Options) {
		o.network = network
	}
}

type Options struct {
<<<<<<< HEAD
	LndEndpoint      string
	MacaroonFilePath string
	TLSCertFilePath  string
	Network          lightning.Network
}

=======
	lndEndpoint      string
	macaroonFilePath string
	tlsCertFilePath  string
	network          lightning.Network
	// Lndconnect is mutually exclusive with LndEndpoint, MacaroonFilePath and TLSCertFilePath
	lndConnectUri string
	fs            afero.Fs // Add afero file system for mocking
}

type Network string

var (
	Mainnet Network = "mainnet"
	Regtest Network = "regtest"
	Testnet Network = "testnet"
)

var ErrMutuallyExclusiveOptions = errors.New("LNDConnect is mutually exclusive with filesystem-level credentials")

>>>>>>> 6cc58724
// NewClient creates a lnd client from a daprlndconnectURI string.
// This Client establishes a grpc connection with a lnd node using dapr.
// It is using two stubs: router and ln.
func NewClient(ctx context.Context, opts ...Option) (*Client, error) {
	// Default options
	options := Options{
<<<<<<< HEAD
		LndEndpoint:      "localhost:10009",
		MacaroonFilePath: "/root/.lnd/data/chain/bitcoin/{Network}/admin.macaroon",
		TLSCertFilePath:  "/root/.lnd/tls.cert",
		Network:          lightning.Mainnet,
=======
		network: lightning.Mainnet,
		fs:      afero.NewOsFs(), // Default to OS file system
>>>>>>> 6cc58724
	}

	// Apply options
	for _, opt := range opts {
		opt(&options)
	}

	// It's mutually exclusive to use LNDConnect or the other options (LndEndpoint, MacaroonFilePath, TLSCertFilePath)
	if options.lndConnectUri != "" && (options.lndEndpoint != "" || options.macaroonFilePath != "" || options.tlsCertFilePath != "") {
		return nil, ErrMutuallyExclusiveOptions
	}

	if options.lndConnectUri == "" {
		if options.lndEndpoint == "" {
			options.lndEndpoint = "localhost:10009"
		}
		if options.macaroonFilePath == "" {
			options.macaroonFilePath = "/root/.lnd/data/chain/bitcoin/{Network}/admin.macaroon"
		}
		if options.tlsCertFilePath == "" {
			options.tlsCertFilePath = "/root/.lnd/tls.cert"
		}
	}

	var macaroonFileBytes []byte
	var err error
	var creds credentials.TransportCredentials

	if options.lndConnectUri != "" {
		lndConnectParams, err := lndconnect.Parse(options.lndConnectUri)
		if err != nil {
			return nil, err
		}

		// Macaroon
		macaroonFileBytes, err = hex.DecodeString(lndConnectParams.Macaroon)
		if err != nil {
			return nil, fmt.Errorf("failed decoding macaroon: %w", err)
		}

		// TLS cert
		creds, err = credentialsFromCertString(lndConnectParams.Cert)
		if err != nil {
			return nil, err
		}

		// Endpoint (host:port)
		options.lndEndpoint = lndConnectParams.Host + ":" + lndConnectParams.Port
	} else {
		options.macaroonFilePath = strings.Replace(options.macaroonFilePath, "{Network}", string(options.network), -1)

		// Read macaroon file from path

		macaroonFileBytes, err = afero.ReadFile(options.fs, options.macaroonFilePath)
		if err != nil {
			return nil, fmt.Errorf("failed reading macaroon file: %w", err)
		}

		// Read TLS cert file from path
		certBytes, err := afero.ReadFile(options.fs, options.tlsCertFilePath)
		if err != nil {
			return nil, fmt.Errorf("failed reading TLS cert file: %w", err)
		}
		creds = credentials.NewClientTLSFromCert(loadCertPool(certBytes), "")
	}

	mac := &macaroon.Macaroon{}
	err = mac.UnmarshalBinary(macaroonFileBytes)
	if err != nil {
		return nil, fmt.Errorf("failed unmarshalling macaroon: %w", err)
	}

	macCred, err := macaroons.NewMacaroonCredential(mac)
	if err != nil {
		return nil, fmt.Errorf("failed creating macaroon credentials: %w", err)
	}

	conn, err := grpc.NewClient(options.lndEndpoint, grpc.WithTransportCredentials(creds), grpc.WithPerRPCCredentials(macCred))
	if err != nil {
		return nil, fmt.Errorf("failed connecting to LND node: %w", err)
	}

	routerClient, lndClient, stateClient, invoicesClient := createInnerLNDClients(conn)

	client := &Client{
		routerClient:   *routerClient,
		lndClient:      *lndClient,
		stateClient:    *stateClient,
		invoicesClient: *invoicesClient,
		closeConnection: func() {
			err := conn.Close()
			if err != nil {
				log.WithError(err).Error("error closing connection")
			}
		},
	}

	return client, nil
}

// credentialsFromCertString generates gRPC credentials from a base64 encoded DER certificate
func credentialsFromCertString(certDer string) (credentials.TransportCredentials, error) {
	base64decoded, err := base64.RawURLEncoding.DecodeString(certDer)
	if err != nil {
		log.Errorf("Failed to decode base64 string")

		return nil, fmt.Errorf("failed to decode base64 string")
	}
	cp := x509.NewCertPool()
	cert, err := x509.ParseCertificate(base64decoded)
	if err != nil {
		log.Errorf("Failed to parse certificate")

		return nil, fmt.Errorf("failed to parse certificate")
	}
	cp.AddCert(cert)

	creds := credentials.NewClientTLSFromCert(cp, "")

	return creds, nil
}

// PayInvoice uses the lnd node to pay the invoice provided by the paymentRequest
func (dc *Client) PayInvoice(ctx context.Context, paymentRequest string, feeLimitRatio float64) error {
	// Decode payment request
	payReq, err := dc.lndClient.DecodePayReq(ctx, &lnrpc.PayReqString{PayReq: paymentRequest})
	if err != nil {
		err = fmt.Errorf("error decoding payment request: %w", err)

		return err
	}

	// 0.5% is a good max value for Lightning Network
	feeLimitSat := int64(float64(payReq.NumSatoshis) * feeLimitRatio)

	sendRequest := &routerrpc.SendPaymentRequest{
		PaymentRequest: paymentRequest,
		FeeLimitSat:    feeLimitSat,
		TimeoutSeconds: int32((time.Minute * 5).Seconds()),
	}

	stream, err := dc.routerClient.SendPaymentV2(ctx, sendRequest)
	if err != nil {
		return err
	}

	// We ignore the stream, we will monitor in the next step
	// if we remove this line, the payment will fail with "payment not initiated"
	// Please read issue: https://github.com/lightningnetwork/lnd/issues/5035#issuecomment-780711315
	_, err = stream.Recv()
	if err != nil {
		return err
	}

	// We ignore the stream, we will monitor in the next step
	err = stream.CloseSend()
	if err != nil {
		log.WithError(err).Error("error closing stream for SendPaymentV2")
	}

	return nil
}

// MonitorPaymentRequest monitors a payment to know its status
func (dc *Client) MonitorPaymentRequest(ctx context.Context, paymentHash string) (lightning.Preimage, lightning.NetworkFeeSats, error) {
	hash, err := hex.DecodeString(paymentHash)
	if err != nil {
		return "", 0, err
	}

	monitorRequest := &routerrpc.TrackPaymentRequest{
		PaymentHash: hash,
	}

	stream, err := dc.routerClient.TrackPaymentV2(ctx, monitorRequest)
	if err != nil {
		return "", 0, err
	}

	defer func() {
		err := stream.CloseSend()
		if err != nil {
			log.WithError(err).Error("error closing stream for SubscribeSingleInvoice")
		}
	}()

	for {
		if ctx.Err() != nil {
			return "", 0, ctx.Err()
		}

		invoice, err := stream.Recv()
		if err != nil {
			return "", 0, err
		}

		log.WithField("invoice", invoice).Debug("New TrackPaymentV2 event")
		switch invoice.Status {
		case lnrpc.Payment_SUCCEEDED:
			return invoice.PaymentPreimage, invoice.FeeSat, nil
		case lnrpc.Payment_FAILED:
			err := fmt.Errorf("payment failed: %w", errors.New(invoice.FailureReason.String()))

			return "", 0, err
		}
	}
}

func checkContextDeadline(err error, prefix string) error {
	if status.Code(err) == codes.DeadlineExceeded {
		return os.ErrDeadlineExceeded
	}

	return fmt.Errorf("%s: %w", prefix, err)
}

func (dc *Client) MonitorPaymentReception(ctx context.Context, rhash []byte) (lightning.Preimage, error) {
	invoiceSubscription := &invoicesrpc.SubscribeSingleInvoiceRequest{
		RHash: rhash,
	}
	stream, err := dc.invoicesClient.SubscribeSingleInvoice(ctx, invoiceSubscription)
	if err != nil {
		return "", checkContextDeadline(err, "subscribing to invoice")
	}

	defer func() {
		if err = stream.CloseSend(); err != nil {
			log.WithError(err).Error("error closing stream for SubscribeSingleInvoice")
		}
	}()

	for {
		invoice, err := stream.Recv()
		if err != nil {
			return "", checkContextDeadline(err, "stream recv")
		}

		log.WithField("invoice", invoice).Debug("New SubscribeSingleInvoice event")
		switch invoice.State {
		case lnrpc.Invoice_SETTLED:
			return hex.EncodeToString(invoice.RPreimage), nil
		case lnrpc.Invoice_CANCELED:
			return "", lightning.ErrInvoiceCanceled
		}
	}
}

func (dc *Client) GenerateInvoice(ctx context.Context, amountSats decimal.Decimal, expiry time.Duration, memo string) (paymentRequest string, rhash []byte, e error) {
	invoiceReq := &lnrpc.Invoice{
		Value:           amountSats.IntPart(),
		Memo:            memo,
		Expiry:          int64(expiry.Seconds()),
		CltvExpiry:      lightning.DefaultCltvExpiry, // Blocks until the invoice expires
		FallbackAddr:    "",                          // Optional fallback Bitcoin address
		DescriptionHash: nil,                         // Optional description hash
	}

	res, err := dc.lndClient.AddInvoice(ctx, invoiceReq)
	if err != nil {
		return "", nil, err
	}

	return res.PaymentRequest, res.RHash, nil
}

// CloseConnection closes the connection with the lnd node
func (dc *Client) CloseConnection() {
	dc.closeConnection()
}

// Generates the gRPC router client
func createInnerLNDClients(conn *grpc.ClientConn) (*routerrpc.RouterClient, *lnrpc.LightningClient, *lnrpc.StateClient, *invoicesrpc.InvoicesClient) {
	lndClient := lnrpc.NewLightningClient(conn)
	routerClient := routerrpc.NewRouterClient(conn)
	stateClient := lnrpc.NewStateClient(conn)
	invoicesClient := invoicesrpc.NewInvoicesClient(conn)

	return &routerClient, &lndClient, &stateClient, &invoicesClient
}

// Helper function to load a certificate pool from cert bytes
func loadCertPool(certBytes []byte) *x509.CertPool {
	cp := x509.NewCertPool()
	cp.AppendCertsFromPEM(certBytes)

	return cp
}<|MERGE_RESOLUTION|>--- conflicted
+++ resolved
@@ -68,14 +68,6 @@
 }
 
 type Options struct {
-<<<<<<< HEAD
-	LndEndpoint      string
-	MacaroonFilePath string
-	TLSCertFilePath  string
-	Network          lightning.Network
-}
-
-=======
 	lndEndpoint      string
 	macaroonFilePath string
 	tlsCertFilePath  string
@@ -95,22 +87,14 @@
 
 var ErrMutuallyExclusiveOptions = errors.New("LNDConnect is mutually exclusive with filesystem-level credentials")
 
->>>>>>> 6cc58724
 // NewClient creates a lnd client from a daprlndconnectURI string.
 // This Client establishes a grpc connection with a lnd node using dapr.
 // It is using two stubs: router and ln.
 func NewClient(ctx context.Context, opts ...Option) (*Client, error) {
 	// Default options
 	options := Options{
-<<<<<<< HEAD
-		LndEndpoint:      "localhost:10009",
-		MacaroonFilePath: "/root/.lnd/data/chain/bitcoin/{Network}/admin.macaroon",
-		TLSCertFilePath:  "/root/.lnd/tls.cert",
-		Network:          lightning.Mainnet,
-=======
 		network: lightning.Mainnet,
 		fs:      afero.NewOsFs(), // Default to OS file system
->>>>>>> 6cc58724
 	}
 
 	// Apply options
