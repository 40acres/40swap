--- conflicted
+++ resolved
@@ -38,13 +38,8 @@
 	github.com/pmezard/go-difflib v1.0.0 // indirect
 	github.com/rogpeppe/go-internal v1.12.0 // indirect
 	github.com/xi2/xz v0.0.0-20171230120015-48954b6210f8 // indirect
-<<<<<<< HEAD
-	golang.org/x/crypto v0.33.0 // indirect
-	golang.org/x/net v0.35.0 // indirect
-=======
 	golang.org/x/crypto v0.35.0 // indirect
 	golang.org/x/net v0.36.0 // indirect
->>>>>>> afe664bf
 	golang.org/x/sync v0.11.0 // indirect
 	golang.org/x/text v0.22.0 // indirect
 	google.golang.org/genproto/googleapis/rpc v0.0.0-20241202173237-19429a94021a // indirect
