--- conflicted
+++ resolved
@@ -153,11 +153,7 @@
 					server := rpc.NewRPCServer(grpcPort, db, swapClient, lnClient, network)
 					defer server.Stop()
 
-<<<<<<< HEAD
 					err = daemon.Start(ctx, server, db, swapClient, network)
-=======
-					err = daemon.Start(ctx, server, network)
->>>>>>> 560c4fa1
 					if err != nil {
 						return err
 					}
@@ -188,16 +184,6 @@
 								Usage:   "The expiry time in seconds",
 								Aliases: []string{"e"},
 							},
-<<<<<<< HEAD
-							&cli.StringFlag{
-								Name: "refund-to",
-								// TODO descriptor and xpub
-								Usage:    "The address where the swap will be refunded to",
-								Aliases:  []string{"r"},
-								Required: true,
-							},
-=======
->>>>>>> 560c4fa1
 							&grpcPort,
 							&bitcoin,
 						},
@@ -239,13 +225,87 @@
 								swapInRequest.Expiry = &expiry
 							}
 
-<<<<<<< HEAD
+							res, err := client.SwapIn(ctx, &swapInRequest)
+							if err != nil {
+								return err
+							}
+
+							log.Infof("Swap in created: %s", res)
+
+							return nil
+						},
+					},
+					{
+						Name:  "in",
+						Usage: "Perform a swap in",
+						Flags: []cli.Flag{
+							&cli.StringFlag{
+								Name:    "payreq",
+								Usage:   "The Lightning invoice where the swap will be paid to",
+								Aliases: []string{"p"},
+							},
+							&cli.UintFlag{
+								Name:    "amt",
+								Usage:   "The amount in sats to swap in",
+								Aliases: []string{"a"},
+							},
+							&cli.UintFlag{
+								Name:    "expiry",
+								Usage:   "The expiry time in seconds",
+								Aliases: []string{"e"},
+							},
+							&cli.StringFlag{
+								Name: "refund-to",
+								// TODO descriptor and xpub
+								Usage:    "The address where the swap will be refunded to",
+								Aliases:  []string{"r"},
+								Required: true,
+							},
+							&grpcPort,
+							&bitcoin,
+						},
+						Action: func(ctx context.Context, c *cli.Command) error {
+							chain := rpc.Chain_BITCOIN
+							switch {
+							case c.Bool("bitcoin"):
+								chain = rpc.Chain_BITCOIN
+							case c.Bool("liquid"):
+								chain = rpc.Chain_LIQUID
+							}
+
+							grpcPort, err := validatePort(c.Int("grpc-port"))
+							if err != nil {
+								return err
+							}
+
+							client := rpc.NewRPCClient("localhost", grpcPort)
+
+							swapInRequest := rpc.SwapInRequest{
+								Chain: chain,
+							}
+							payreq := c.String("payreq")
+							if payreq == "" && c.Uint("amt") == 0 {
+								return fmt.Errorf("either payreq or amt must be provided")
+							}
+
+							if payreq != "" {
+								swapInRequest.Invoice = &payreq
+							}
+
+							if c.Uint("amt") != 0 {
+								amt := uint32(c.Uint("amt")) // nolint:gosec
+								swapInRequest.AmountSats = &amt
+							}
+
+							if c.Uint("expiry") != 0 {
+								expiry := uint32(c.Uint("expiry")) // nolint:gosec
+								swapInRequest.Expiry = &expiry
+							}
+
 							if c.String("refund-to") != "" {
 								swapInRequest.RefundTo = c.String("refund-to")
 							}
 
-=======
->>>>>>> 560c4fa1
 							res, err := client.SwapIn(ctx, &swapInRequest)
 							if err != nil {
 								return err
