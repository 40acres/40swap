package main

import (
	"context"
	"encoding/json"
	"fmt"
	"os"
	"os/signal"
	"syscall"

	"github.com/40acres/40swap/daemon/daemon"
	"github.com/40acres/40swap/daemon/database"
	"github.com/40acres/40swap/daemon/lightning/lnd"
	"github.com/40acres/40swap/daemon/rpc"
	"github.com/40acres/40swap/daemon/swaps"
	log "github.com/sirupsen/logrus"
	"github.com/urfave/cli/v3"

	_ "github.com/40acres/40swap/daemon/logging"
	_ "github.com/lib/pq"
)

const indent = "  "

func validatePort(port int64) (uint32, error) {
	if port < 0 || port > 65535 {
		return 0, fmt.Errorf("port number %d is invalid: must be between 0 and 65535", port)
	}

	return uint32(port), nil
}

func main() {
	ctx, cancel := context.WithCancel(context.Background())
	defer cancel()

	// Setup signal handling
	sigChan := make(chan os.Signal, 1)
	signal.Notify(sigChan, syscall.SIGTERM, syscall.SIGINT)
	go func() {
		<-sigChan
		log.Info("Received signal, shutting down")
		cancel()

		// Wait for the daemon to shutdown
	}()

	app := &cli.Command{
		Name:  "40swap",
		Usage: "A CLI for 40swap daemon",
		Flags: []cli.Flag{
			&cli.StringFlag{
				Name:  "db-host",
				Usage: "Database host",
				Value: "embedded",
			},
			&cli.StringFlag{
				Name:  "db-user",
				Usage: "Database username",
				Value: "40swap",
			},
			&cli.StringFlag{
				Name:  "db-password",
				Usage: "Database password",
				Value: "40swap",
			},
			&cli.StringFlag{
				Name:  "db-name",
				Usage: "Database name",
				Value: "40swap",
			},
			&cli.IntFlag{
				Name:  "db-port",
				Usage: "Database port",
				Value: 5433,
			},
			&cli.StringFlag{
				Name:  "db-data-path",
				Usage: "Database path",
				Value: "./.data",
			},
			&cli.BoolFlag{
				Name:  "db-keep-alive",
				Usage: "Keep the database running after the daemon stops for embedded databases",
				Value: false,
			},
			&grpcPort,
			&serverUrl,
			&tlsCert,
			&macaroon,
			&lndHost,
			&testnet,
			&regtest,
		},
		Commands: []*cli.Command{
			{
				Name:  "start",
				Usage: "Start the 40swapd daemon",
				Action: func(ctx context.Context, c *cli.Command) error {
					grpcPort, err := validatePort(c.Int("grpc-port"))
					if err != nil {
						return err
					}

					port, err := validatePort(c.Int("db-port"))
					if err != nil {
						return err
					}

					db, closeDb, err := database.New(
						c.String("db-user"),
						c.String("db-password"),
						c.String("db-name"),
						port,
						c.String("db-data-path"),
						c.String("db-host"),
						c.Bool("db-keep-alive"),
					)
					if err != nil {
						return fmt.Errorf("❌ Could not connect to database: %w", err)
					}
					defer func() {
						if err := closeDb(); err != nil {
							log.Errorf("❌ Could not close database: %v", err)
						}
					}()

					dbErr := db.MigrateDatabase()
					if dbErr != nil {
						log.Errorf("❌ Could not migrate database: %v", err)
					}

					// Get the network
					network := rpc.Network_MAINNET
					if c.Bool("regtest") {
						network = rpc.Network_REGTEST
					} else if c.Bool("testnet") {
						network = rpc.Network_TESTNET
					}

					swapClient, err := swaps.NewClient(c.String("server-url"))
					if err != nil {
						return fmt.Errorf("❌ Could not connect to swap server: %w", err)
					}

					lnClient, err := lnd.NewClient(ctx,
						lnd.WithLndEndpoint(c.String("lnd-host")),
						lnd.WithMacaroonFilePath(c.String("macaroon")),
						lnd.WithTLSCertFilePath(c.String("tls-cert")),
						lnd.WithNetwork(rpc.ToLightningNetworkType(network)),
					)
					if err != nil {
						return fmt.Errorf("❌ Could not connect to LND: %w", err)
					}

					server := rpc.NewRPCServer(grpcPort, db, swapClient, lnClient, network)
					defer server.Stop()

<<<<<<< HEAD
					err = daemon.Start(ctx, server, swapClient, rpc.ToLightningNetworkType(network))
=======
					err = daemon.Start(ctx, server, db, swapClient, network)
>>>>>>> 2e07ae6e
					if err != nil {
						return err
					}

					return nil
				},
			},
			{
				Name:  "swap",
				Usage: "Swap operations",
				Commands: []*cli.Command{
					{
						Name:  "in",
						Usage: "Perform a swap in",
						Flags: []cli.Flag{
							&cli.StringFlag{
								Name:    "payreq",
								Usage:   "The Lightning invoice where the swap will be paid to",
								Aliases: []string{"p"},
							},
							&cli.UintFlag{
								Name:    "expiry",
								Usage:   "The expiry time in seconds",
								Aliases: []string{"e"},
							},
							&cli.StringFlag{
								Name: "refund-to",
								// TODO descriptor and xpub
								Usage:    "The address where the swap will be refunded to",
								Aliases:  []string{"r"},
								Required: true,
							},
							&amountSats,
							&grpcPort,
							&bitcoin,
						},
						Action: func(ctx context.Context, c *cli.Command) error {
							chain := rpc.Chain_BITCOIN
							switch {
							case c.Bool("bitcoin"):
								chain = rpc.Chain_BITCOIN
							case c.Bool("liquid"):
								chain = rpc.Chain_LIQUID
							}

							grpcPort, err := validatePort(c.Int("grpc-port"))
							if err != nil {
								return err
							}

							client := rpc.NewRPCClient("localhost", grpcPort)

							swapInRequest := rpc.SwapInRequest{
								Chain:    chain,
								RefundTo: c.String("refund-to"),
							}
							payreq := c.String("payreq")
							if payreq == "" && c.Uint("amt") == 0 {
								return fmt.Errorf("either payreq or amt must be provided")
							}

							if payreq != "" {
								swapInRequest.Invoice = &payreq
							}

							if c.Uint("amt") != 0 {
								amt := c.Uint("amt")
								swapInRequest.AmountSats = &amt
							}

							if c.Uint("expiry") != 0 {
								expiry := uint32(c.Uint("expiry")) // nolint:gosec
								swapInRequest.Expiry = &expiry
							}

							swap, err := client.SwapIn(ctx, &swapInRequest)
							if err != nil {
								return err
							}

							// Marshal response into json
							resp, err := json.MarshalIndent(swap, "", indent)
							if err != nil {
								return err
							}

							fmt.Printf("%s\n", resp)

							return nil
						},
					},
					{
						Name:  "out",
						Usage: "Perform a swap out",
						Flags: []cli.Flag{
							&grpcPort,
							&amountSats,
							&address,
						},
						Action: func(ctx context.Context, cmd *cli.Command) error {
							grpcPort, err := validatePort(cmd.Int("grpc-port"))
							if err != nil {
								return err
							}

							client := rpc.NewRPCClient("localhost", grpcPort)

							swapOutRequest := rpc.SwapOutRequest{
								Chain:      rpc.Chain_BITCOIN,
								AmountSats: cmd.Uint("amt"),
								Address:    cmd.String("address"),
							}

							swap, err := client.SwapOut(ctx, &swapOutRequest)
							if err != nil {
								return err
							}
							// Marshal response into json
							resp, err := json.MarshalIndent(swap, "", indent)
							if err != nil {
								return err
							}

							fmt.Printf("%s\n", resp)

							return nil
						},
					},
					{
						Name:  "status",
						Usage: "Check the status of a swap",
						Flags: []cli.Flag{
							&grpcPort,
							&cli.StringFlag{
								Name:     "id",
								Usage:    "The ID of the swap to check",
								Required: true,
							},
							&cli.StringFlag{
								Name:     "type",
								Usage:    "The type of swap (IN or OUT)",
								Required: true,
							},
						},
						Action: func(ctx context.Context, cmd *cli.Command) error {
							grpcPort, err := validatePort(cmd.Int("grpc-port"))
							if err != nil {
								return err
							}
							client := rpc.NewRPCClient("localhost", grpcPort)

							var resp []byte
							swapType := cmd.String("type")
							swapId := cmd.String("id")

							switch swapType {
							case "IN":
								status, err := client.GetSwapIn(ctx, &rpc.GetSwapInRequest{
									Id: swapId,
								})
								if err != nil {
									return err
								}
								// Marshal response into json
								resp, err = json.MarshalIndent(status, "", indent)
								if err != nil {
									return err
								}
							case "OUT":
								status, err := client.GetSwapOut(ctx, &rpc.GetSwapOutRequest{
									Id: swapId,
								})
								if err != nil {
									return err
								}
								// Marshal response into json
								resp, err = json.MarshalIndent(status, "", indent)
								if err != nil {
									return err
								}
							default:
								return fmt.Errorf("invalid swap type: %s", swapType)
							}

							fmt.Printf("%s\n", resp)

							return nil
						},
					},
				},
			},
			{
				Name:  "help",
				Usage: "Show help",
				Action: func(ctx context.Context, cmd *cli.Command) error {
					if err := cli.ShowAppHelp(cmd); err != nil {
						return err
					}

					return nil
				},
			},
		},
	}

	app_err := app.Run(ctx, os.Args)
	if app_err != nil {
		log.Fatal(app_err)
	}
}

// Lightnig networks
var regtest = cli.BoolFlag{
	Name:  "regtest",
	Usage: "Use regtest network",
}
var testnet = cli.BoolFlag{
	Name:  "testnet",
	Usage: "Use testnet network",
}

// Chains
var bitcoin = cli.BoolFlag{
	Name:  "bitcoin",
	Usage: "Use Bitcoin chain",
}
var liquid = cli.BoolFlag{
	Name:  "liquid",
	Usage: "Use Liquid chain",
}

// Ports and hosts
var grpcPort = cli.IntFlag{
	Name:  "grpc-port",
	Usage: "Grpc port for client to daemon communication",
	Value: 50051,
}
var amountSats = cli.UintFlag{
	Name:     "amt",
	Usage:    "Amount in sats to swap",
	Required: true,
}

var address = cli.StringFlag{
	Name:     "address",
	Usage:    "Address to swap to",
	Required: true,
}

var serverUrl = cli.StringFlag{
	Name:  "server-url",
	Usage: "Server URL",
	Value: "https://app.40swap.com",
}

// config files
var tlsCert = cli.StringFlag{
	Name:  "tls-cert",
	Usage: "TLS certificate file",
	Value: "/root/.lnd/tls.cert",
}
var macaroon = cli.StringFlag{
	Name:  "macaroon",
	Usage: "Macaroon file",
	Value: "/root/.lnd/data/chain/bitcoin/mainnet/admin.macaroon",
}
var lndHost = cli.StringFlag{
	Name:  "lnd-host",
	Usage: "LND host",
	Value: "localhost:10009",
}<|MERGE_RESOLUTION|>--- conflicted
+++ resolved
@@ -156,11 +156,7 @@
 					server := rpc.NewRPCServer(grpcPort, db, swapClient, lnClient, network)
 					defer server.Stop()
 
-<<<<<<< HEAD
-					err = daemon.Start(ctx, server, swapClient, rpc.ToLightningNetworkType(network))
-=======
-					err = daemon.Start(ctx, server, db, swapClient, network)
->>>>>>> 2e07ae6e
+					err = daemon.Start(ctx, server, db, swapClient, rpc.ToLightningNetworkType(network))
 					if err != nil {
 						return err
 					}
