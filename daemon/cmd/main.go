package main

import (
	"context"
	"fmt"
	"os"
	"os/signal"
	"syscall"

	"github.com/40acres/40swap/daemon/daemon"
	"github.com/40acres/40swap/daemon/database"
	"github.com/40acres/40swap/daemon/lightning/lnd"
	"github.com/40acres/40swap/daemon/rpc"
	"github.com/40acres/40swap/daemon/swaps"
	log "github.com/sirupsen/logrus"
	"github.com/urfave/cli/v3"

	_ "github.com/40acres/40swap/daemon/logging"
	_ "github.com/lib/pq"
)

func validatePort(port int64) (uint32, error) {
	if port < 0 || port > 65535 {
		return 0, fmt.Errorf("port number %d is invalid: must be between 0 and 65535", port)
	}

	return uint32(port), nil
}

func main() {
	ctx, cancel := context.WithCancel(context.Background())
	defer cancel()

	// Setup signal handling
	sigChan := make(chan os.Signal, 1)
	signal.Notify(sigChan, syscall.SIGTERM, syscall.SIGINT)
	go func() {
		<-sigChan
		log.Info("Received signal, shutting down")
		cancel()

		// Wait for the daemon to shutdown
	}()

	app := &cli.Command{
		Name:  "40swap",
		Usage: "A CLI for 40swap daemon",
		Flags: []cli.Flag{
			&cli.StringFlag{
				Name:  "db-host",
				Usage: "Database host",
				Value: "embedded",
			},
			&cli.StringFlag{
				Name:  "db-user",
				Usage: "Database username",
				Value: "40swap",
			},
			&cli.StringFlag{
				Name:  "db-password",
				Usage: "Database password",
				Value: "40swap",
			},
			&cli.StringFlag{
				Name:  "db-name",
				Usage: "Database name",
				Value: "40swap",
			},
			&cli.IntFlag{
				Name:  "db-port",
				Usage: "Database port",
				Value: 5433,
			},
			&cli.StringFlag{
				Name:  "db-data-path",
				Usage: "Database path",
				Value: "./.data",
			},
			&cli.BoolFlag{
				Name:  "db-keep-alive",
				Usage: "Keep the database running after the daemon stops for embedded databases",
				Value: false,
			},
			&grpcPort,
			&serverUrl,
			&tlsCert,
			&macaroon,
			&lndHost,
<<<<<<< HEAD
=======
			&testnet,
>>>>>>> 6cc58724
			&regtest,
			&testnet,
		},
		Commands: []*cli.Command{
			{
				Name:  "start",
				Usage: "Start the 40swapd daemon",
				Action: func(ctx context.Context, c *cli.Command) error {
					grpcPort, err := validatePort(c.Int("grpc-port"))
					if err != nil {
						return err
					}

					port, err := validatePort(c.Int("db-port"))
					if err != nil {
						return err
					}

					db, closeDb, err := database.New(
						c.String("db-user"),
						c.String("db-password"),
						c.String("db-name"),
						port,
						c.String("db-data-path"),
						c.String("db-host"),
						c.Bool("db-keep-alive"),
					)
					if err != nil {
						return fmt.Errorf("❌ Could not connect to database: %w", err)
					}
					defer func() {
						if err := closeDb(); err != nil {
							log.Errorf("❌ Could not close database: %v", err)
						}
					}()

					dbErr := db.MigrateDatabase()
					if dbErr != nil {
						log.Errorf("❌ Could not migrate database: %v", err)
					}

					// Get the network
					network := rpc.Network_MAINNET
					if c.Bool("regtest") {
						network = rpc.Network_REGTEST
					} else if c.Bool("testnet") {
						network = rpc.Network_TESTNET
					}

					swapClient, err := swaps.NewClient(c.String("server-url"))
					if err != nil {
						return fmt.Errorf("❌ Could not connect to swap server: %w", err)
					}

					lnClient, err := lnd.NewClient(ctx,
						lnd.WithLndEndpoint(c.String("lnd-host")),
						lnd.WithMacaroonFilePath(c.String("macaroon")),
						lnd.WithTLSCertFilePath(c.String("tls-cert")),
						lnd.WithNetwork(rpc.ToLightningNetworkType(network)),
					)
					if err != nil {
						return fmt.Errorf("❌ Could not connect to LND: %w", err)
					}

					server := rpc.NewRPCServer(grpcPort, db, swapClient, lnClient, network)
					defer server.Stop()

<<<<<<< HEAD
					err = daemon.Start(ctx, server)
=======
					err = daemon.Start(ctx, server, network)
>>>>>>> 6cc58724
					if err != nil {
						return err
					}

					return nil
				},
			},
			{
				Name:  "swap",
				Usage: "Swap operations",
				Commands: []*cli.Command{
					{
						Name:  "in",
						Usage: "Perform a swap in",
						Flags: []cli.Flag{
							&cli.StringFlag{
								Name:    "payreq",
								Usage:   "The Lightning invoice where the swap will be paid to",
								Aliases: []string{"p"},
							},
<<<<<<< HEAD
							&amountSats,
=======
							&cli.UintFlag{
								Name:    "amt",
								Usage:   "The amount in sats to swap in",
								Aliases: []string{"a"},
							},
>>>>>>> 6cc58724
							&cli.UintFlag{
								Name:    "expiry",
								Usage:   "The expiry time in seconds",
								Aliases: []string{"e"},
							},
							&grpcPort,
							&bitcoin,
						},
						Action: func(ctx context.Context, c *cli.Command) error {
							chain := rpc.Chain_BITCOIN
							switch {
							case c.Bool("bitcoin"):
								chain = rpc.Chain_BITCOIN
							case c.Bool("liquid"):
								chain = rpc.Chain_LIQUID
							}

							grpcPort, err := validatePort(c.Int("grpc-port"))
							if err != nil {
								return err
							}

							client := rpc.NewRPCClient("localhost", grpcPort)

							swapInRequest := rpc.SwapInRequest{
								Chain: chain,
							}
							payreq := c.String("payreq")
							if payreq == "" && c.Uint("amt") == 0 {
								return fmt.Errorf("either payreq or amt must be provided")
							}

							if payreq != "" {
								swapInRequest.Invoice = &payreq
							}

							if c.Uint("amt") != 0 {
								amt := uint32(c.Uint("amt")) // nolint:gosec
								swapInRequest.AmountSats = &amt
							}

							if c.Uint("expiry") != 0 {
								expiry := uint32(c.Uint("expiry")) // nolint:gosec
								swapInRequest.Expiry = &expiry
							}

							res, err := client.SwapIn(ctx, &swapInRequest)
							if err != nil {
								return err
							}

							log.Infof("Swap in created: %s", res)

							return nil
						},
					},
					{
						Name:  "out",
						Usage: "Perform a swap out",
						Flags: []cli.Flag{
							&grpcPort,
							&amountSats,
							&address,
						},
						Action: func(ctx context.Context, cmd *cli.Command) error {
							grpcPort, err := validatePort(cmd.Int("grpc-port"))
							if err != nil {
								return err
							}

							client := rpc.NewRPCClient("localhost", grpcPort)

							swapOutRequest := rpc.SwapOutRequest{
								Chain:      rpc.Chain_BITCOIN,
								AmountSats: cmd.Uint("amt"),
								Address:    cmd.String("address"),
							}

							_, err = client.SwapOut(ctx, &swapOutRequest)
							if err != nil {
								return err
							}

							return nil
						},
					},
				},
			},
			{
				Name:  "help",
				Usage: "Show help",
				Action: func(ctx context.Context, cmd *cli.Command) error {
					if err := cli.ShowAppHelp(cmd); err != nil {
						return err
					}

					return nil
				},
			},
		},
	}

	app_err := app.Run(ctx, os.Args)
	if app_err != nil {
		log.Fatal(app_err)
	}
}

// Lightnig networks
var regtest = cli.BoolFlag{
	Name:  "regtest",
	Usage: "Use regtest network",
}
var testnet = cli.BoolFlag{
	Name:  "testnet",
	Usage: "Use testnet network",
}

// Chains
var bitcoin = cli.BoolFlag{
	Name:  "bitcoin",
	Usage: "Use Bitcoin chain",
}
var liquid = cli.BoolFlag{
	Name:  "liquid",
	Usage: "Use Liquid chain",
}

// Ports and hosts
var grpcPort = cli.IntFlag{
	Name:  "grpc-port",
	Usage: "Grpc port for client to daemon communication",
	Value: 50051,
}
<<<<<<< HEAD

var amountSats = cli.IntFlag{
	Name:     "amt",
	Usage:    "Amount in sats to swap",
	Required: true,
}

var address = cli.StringFlag{
	Name:     "address",
	Usage:    "Address to swap to",
	Required: true,
}

=======
>>>>>>> 6cc58724
var serverUrl = cli.StringFlag{
	Name:  "server-url",
	Usage: "Server URL",
	Value: "https://app.40swap.com",
}

// config files
var tlsCert = cli.StringFlag{
	Name:  "tls-cert",
	Usage: "TLS certificate file",
	Value: "/root/.lnd/tls.cert",
}
var macaroon = cli.StringFlag{
	Name:  "macaroon",
	Usage: "Macaroon file",
	Value: "/root/.lnd/data/chain/bitcoin/mainnet/admin.macaroon",
}
var lndHost = cli.StringFlag{
	Name:  "lnd-host",
	Usage: "LND host",
	Value: "localhost:10009",
}<|MERGE_RESOLUTION|>--- conflicted
+++ resolved
@@ -86,12 +86,8 @@
 			&tlsCert,
 			&macaroon,
 			&lndHost,
-<<<<<<< HEAD
-=======
 			&testnet,
->>>>>>> 6cc58724
 			&regtest,
-			&testnet,
 		},
 		Commands: []*cli.Command{
 			{
@@ -157,11 +153,7 @@
 					server := rpc.NewRPCServer(grpcPort, db, swapClient, lnClient, network)
 					defer server.Stop()
 
-<<<<<<< HEAD
 					err = daemon.Start(ctx, server)
-=======
-					err = daemon.Start(ctx, server, network)
->>>>>>> 6cc58724
 					if err != nil {
 						return err
 					}
@@ -182,20 +174,12 @@
 								Usage:   "The Lightning invoice where the swap will be paid to",
 								Aliases: []string{"p"},
 							},
-<<<<<<< HEAD
-							&amountSats,
-=======
-							&cli.UintFlag{
-								Name:    "amt",
-								Usage:   "The amount in sats to swap in",
-								Aliases: []string{"a"},
-							},
->>>>>>> 6cc58724
 							&cli.UintFlag{
 								Name:    "expiry",
 								Usage:   "The expiry time in seconds",
 								Aliases: []string{"e"},
 							},
+							&amountSats,
 							&grpcPort,
 							&bitcoin,
 						},
@@ -325,8 +309,6 @@
 	Usage: "Grpc port for client to daemon communication",
 	Value: 50051,
 }
-<<<<<<< HEAD
-
 var amountSats = cli.IntFlag{
 	Name:     "amt",
 	Usage:    "Amount in sats to swap",
@@ -339,8 +321,6 @@
 	Required: true,
 }
 
-=======
->>>>>>> 6cc58724
 var serverUrl = cli.StringFlag{
 	Name:  "server-url",
 	Usage: "Server URL",
