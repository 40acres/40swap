--- conflicted
+++ resolved
@@ -11,10 +11,7 @@
 	"github.com/40acres/40swap/daemon/daemon"
 	"github.com/40acres/40swap/daemon/database"
 	"github.com/40acres/40swap/daemon/rpc"
-<<<<<<< HEAD
 	"github.com/40acres/40swap/daemon/swaps"
-=======
->>>>>>> e40251b1
 	log "github.com/sirupsen/logrus"
 	"github.com/urfave/cli/v3"
 
@@ -85,12 +82,9 @@
 				Value: false,
 			},
 			&grpcPort,
-<<<<<<< HEAD
 			&serverUrl,
-=======
 			&testnet,
 			&regtest,
->>>>>>> e40251b1
 		},
 		Commands: []*cli.Command{
 			{
@@ -134,17 +128,6 @@
 						log.Info("🔍 Skipping database migration")
 					}
 
-<<<<<<< HEAD
-					swapClient, err := swaps.NewClient(c.String("server-url"))
-					if err != nil {
-						return fmt.Errorf("❌ Could not connect to swap server: %w", err)
-					}
-
-					server := rpc.NewRPCServer(grpcPort, db, swapClient)
-					defer server.Stop()
-
-					err = daemon.Start(ctx, server)
-=======
 					// Get the network
 					network := rpc.Network_MAINNET
 					if c.Bool("regtest") {
@@ -153,8 +136,15 @@
 						network = rpc.Network_TESTNET
 					}
 
-					err = daemon.Start(ctx, db, grpcPort, network)
->>>>>>> e40251b1
+					swapClient, err := swaps.NewClient(c.String("server-url"))
+					if err != nil {
+						return fmt.Errorf("❌ Could not connect to swap server: %w", err)
+					}
+
+					server := rpc.NewRPCServer(grpcPort, db, swapClient, network)
+					defer server.Stop()
+
+					err = daemon.Start(ctx, server, network)
 					if err != nil {
 						return err
 					}
