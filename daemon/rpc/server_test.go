--- conflicted
+++ resolved
@@ -5,22 +5,14 @@
 )
 
 func TestNewRPCServer(test *testing.T) {
-<<<<<<< HEAD
-	server := NewRPCServer(50051, nil, nil)
-=======
-	server := NewRPCServer(50051, nil, Network_REGTEST)
->>>>>>> e40251b1
+	server := NewRPCServer(50051, nil, nil, Network_REGTEST)
 	if server == nil {
 		test.Fatalf("Expected non-nil server")
 	}
 }
 
 func TestListenAndServe(test *testing.T) {
-<<<<<<< HEAD
-	server := NewRPCServer(50051, nil, nil)
-=======
-	server := NewRPCServer(50051, nil, Network_REGTEST)
->>>>>>> e40251b1
+	server := NewRPCServer(50051, nil, nil, Network_REGTEST)
 	errChan := make(chan error)
 	go func() {
 		errChan <- server.ListenAndServe()
