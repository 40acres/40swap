--- conflicted
+++ resolved
@@ -24,38 +24,4 @@
 	if client == nil {
 		test.Fatalf("Expected non-nil client")
 	}
-<<<<<<< HEAD
-}
-
-func TestClientInvalidRequest(test *testing.T) {
-	ctx, cancel := context.WithCancel(context.Background())
-	defer cancel()
-	port := uint32(50051)
-	server := NewRPCServer(port, nil, nil, nil, Network_REGTEST)
-	errChan := make(chan error)
-	go func() {
-		errChan <- server.ListenAndServe()
-	}()
-	select {
-	case err := <-errChan:
-		if err != nil {
-			test.Fatalf("couldn't start server: %v", err)
-		}
-	default:
-		client := NewRPCClient("localhost", port)
-		testRequest := &SwapOutRequest{
-			Chain:      Chain_BITCOIN,
-			AmountSats: 100000000,
-		}
-		response, err := client.SwapOut(ctx, testRequest)
-
-		if err != nil {
-			test.Fatalf("could not swap out: %v", err)
-		}
-		if response == nil {
-			test.Fatalf("Expected non-nil response")
-		}
-	}
-=======
->>>>>>> 6665f463
 }