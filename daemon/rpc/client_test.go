package rpc

import (
	"context"
	"testing"

	"github.com/stretchr/testify/require"
	"google.golang.org/grpc/connectivity"
)

func TestNewConnection(test *testing.T) {
	connection := NewConnection("localhost", 50051)
	if connection == nil {
		test.Fatalf("Expected non-nil connection")
	}

	state := connection.GetState()
	require.Equal(test, connectivity.Idle, state)

	connection.Close()
}

func TestClient(test *testing.T) {
	client := NewRPCClient("localhost", 50051)
	if client == nil {
		test.Fatalf("Expected non-nil client")
	}
}

func TestClientInvalidRequest(test *testing.T) {
	ctx, cancel := context.WithCancel(context.Background())
	defer cancel()
	port := uint32(50051)
<<<<<<< HEAD
	server := NewRPCServer(port, nil, nil)
=======
	server := NewRPCServer(port, nil, Network_REGTEST)
>>>>>>> e40251b1
	errChan := make(chan error)
	go func() {
		errChan <- server.ListenAndServe()
	}()
	select {
	case err := <-errChan:
		if err != nil {
			test.Fatalf("couldn't start server: %v", err)
		}
	default:
		client := NewRPCClient("localhost", port)
		testRequest := &SwapOutRequest{
			Chain:      Chain_BITCOIN,
			AmountSats: 100000000,
		}
		response, err := client.SwapOut(ctx, testRequest)

		if err != nil {
			test.Fatalf("could not swap out: %v", err)
		}
		if response == nil {
			test.Fatalf("Expected non-nil response")
		}
	}
}<|MERGE_RESOLUTION|>--- conflicted
+++ resolved
@@ -31,11 +31,7 @@
 	ctx, cancel := context.WithCancel(context.Background())
 	defer cancel()
 	port := uint32(50051)
-<<<<<<< HEAD
-	server := NewRPCServer(port, nil, nil)
-=======
-	server := NewRPCServer(port, nil, Network_REGTEST)
->>>>>>> e40251b1
+	server := NewRPCServer(port, nil, nil, Network_REGTEST)
 	errChan := make(chan error)
 	go func() {
 		errChan <- server.ListenAndServe()
