--- conflicted
+++ resolved
@@ -4,20 +4,14 @@
 	"context"
 	"encoding/hex"
 	"fmt"
-<<<<<<< HEAD
-
-	"github.com/40acres/40swap/daemon/database/models"
-	"github.com/40acres/40swap/daemon/money"
-	"github.com/btcsuite/btcd/btcec/v2"
-	"github.com/btcsuite/btcd/btcutil"
-=======
 	"time"
->>>>>>> 18477333
 
 	"github.com/40acres/40swap/daemon/database/models"
 	"github.com/40acres/40swap/daemon/lightning"
+	"github.com/40acres/40swap/daemon/money"
 	"github.com/40acres/40swap/daemon/swaps"
 	"github.com/btcsuite/btcd/btcec/v2"
+	"github.com/btcsuite/btcd/btcutil"
 	"github.com/lightningnetwork/lnd/zpay32"
 	"github.com/shopspring/decimal"
 	log "github.com/sirupsen/logrus"
@@ -39,7 +33,7 @@
 			expiry = time.Duration(*req.Expiry) * time.Second
 		}
 
-		invoice, _, err := server.lnClient.GenerateInvoice(ctx, amt, expiry, "")
+		invoice, _, err := server.lightningClient.GenerateInvoice(ctx, amt, expiry, "")
 		if err != nil {
 			return nil, fmt.Errorf("could not generate invoice: %w", err)
 		}
@@ -59,7 +53,7 @@
 
 	chain := ToModelsChainType(req.Chain)
 
-	swap, err := server.swaps.CreateSwapIn(ctx, &swaps.CreateSwapInRequest{
+	swap, err := server.swapClient.CreateSwapIn(ctx, &swaps.CreateSwapInRequest{
 		Chain:           chain,
 		RefundPublicKey: hex.EncodeToString(refundPrivateKey.PubKey().SerializeCompressed()),
 		Invoice:         *req.Invoice,
