--- conflicted
+++ resolved
@@ -413,10 +413,6 @@
 
 	return &RecoverReusedSwapAddressResponse{
 		Txid:            tx.TxID(),
-<<<<<<< HEAD
 		RecoveredAmount: money.Money(pkt.Inputs[0].WitnessUtxo.Value).ToBtc().InexactFloat64(), //nolint:gosec
-=======
-		RecoveredAmount: money.Money(pkt.Inputs[0].WitnessUtxo.Value).ToBtc().InexactFloat64(), // nolint:gosec
->>>>>>> c793e047
 	}, nil
 }