package rpc

import (
	"context"
	"encoding/hex"
	"errors"
	"fmt"
	"time"

	"github.com/40acres/40swap/daemon/database/models"
	"github.com/40acres/40swap/daemon/lightning"
	"github.com/40acres/40swap/daemon/money"
	"github.com/40acres/40swap/daemon/swaps"
	"github.com/btcsuite/btcd/btcec/v2"
	"github.com/btcsuite/btcd/btcutil"
	"github.com/lightningnetwork/lnd/zpay32"
	"github.com/shopspring/decimal"
	log "github.com/sirupsen/logrus"
	"google.golang.org/protobuf/types/known/timestamppb"
)

func (server *Server) SwapIn(ctx context.Context, req *SwapInRequest) (*SwapInResponse, error) {
	log.Infof("Received SwapIn request: %v", req)
	network := ToLightningNetworkType(server.network)

	if req.Invoice == nil {
		if req.AmountSats == nil {
			return nil, fmt.Errorf("either invoice or amountSats must be provided")
		}
		amt := decimal.NewFromUint64(uint64(*req.AmountSats))

		// 3 days
		expiry := 3 * 24 * 60 * 60 * time.Second
		if req.Expiry != nil {
			expiry = time.Duration(*req.Expiry) * time.Second
		}

		invoice, _, err := server.lightningClient.GenerateInvoice(ctx, amt, expiry, "")
		if err != nil {
			return nil, fmt.Errorf("could not generate invoice: %w", err)
		}

		req.Invoice = &invoice
	}

	invoice, err := zpay32.Decode(*req.Invoice, lightning.ToChainCfgNetwork(network))
	if err != nil {
		// Bug in zpay32 when using regtest invoice with mainnet network
		if err.Error() == "strconv.ParseUint: parsing \"rt2\": invalid syntax" {
			return nil, fmt.Errorf("invalid invoice: %w", errors.New("invoice not for current active network 'mainnet'"))
		}

		return nil, fmt.Errorf("invalid invoice: %w", err)
	}

	if req.RefundTo == "" {
		return nil, fmt.Errorf("refund address is required")
	}
	address, err := btcutil.DecodeAddress(req.RefundTo, lightning.ToChainCfgNetwork(network))
	if err != nil {
		return nil, fmt.Errorf("invalid refund address: %w", err)
	}
	if !address.IsForNet(lightning.ToChainCfgNetwork(network)) {
		return nil, fmt.Errorf("invalid refund address: address is not for the current active network '%s'", network)
	}

	config, err := server.swapClient.GetConfiguration(ctx)
	if err != nil {
		return nil, fmt.Errorf("could not get configuration: %w", err)
	}
	invoiceAmount := decimal.NewFromFloat(invoice.MilliSat.ToBTC())
	if invoiceAmount.LessThan(config.MinimumAmount) || invoiceAmount.GreaterThan(config.MaximumAmount) {
		return nil, fmt.Errorf("amount %s is not in the range [%s, %s]", invoiceAmount, config.MinimumAmount, config.MaximumAmount)
	}

	serviceFee := invoiceAmount.Mul(decimal.NewFromInt(1e8)).Mul(config.FeePercentage)

	refundPrivateKey, err := btcec.NewPrivateKey()
	if err != nil {
		return nil, fmt.Errorf("could not generate EC key pair: %w", err)
	}

	chain := ToModelsChainType(req.Chain)

	swap, err := server.swapClient.CreateSwapIn(ctx, &swaps.CreateSwapInRequest{
		Chain:           chain,
		RefundPublicKey: hex.EncodeToString(refundPrivateKey.PubKey().SerializeCompressed()),
		Invoice:         *req.Invoice,
	})
	if err != nil {
		return nil, fmt.Errorf("could not create swap: %w", err)
	}

	invoiceAmountSats := decimal.NewFromInt(int64(invoice.MilliSat.ToSatoshis()))
	// TODO: fetch from config controller
	serviceFee := decimal.NewFromFloat(0.5)
	serviceFeeSats := invoiceAmountSats.Mul(serviceFee).IntPart()

	err = server.Repository.SaveSwapIn(&models.SwapIn{
		SwapID: swap.SwapId,
		//nolint:gosec
		AmountSats: int64(*invoice.MilliSat / 1000),
		Status:     models.SwapStatus(swap.Status),
		// All outcomes are failed by default until the swap is completed or refunded
		SourceChain:        chain,
		ClaimAddress:       swap.ContractAddress,
		TimeoutBlockHeight: int64(swap.TimeoutBlockHeight),
		RefundPrivatekey:   hex.EncodeToString(refundPrivateKey.Serialize()),
		RedeemScript:       swap.RedeemScript,
		PaymentRequest:     *req.Invoice,
<<<<<<< HEAD
		ServiceFeeSats:     serviceFee.IntPart(),
=======
		ServiceFeeSats:     int64(serviceFeeSats),
>>>>>>> 2e07ae6e
	})
	if err != nil {
		return nil, fmt.Errorf("could not save swap: %w", err)
	}

	log.Info("Swap created: ", swap.SwapId)

	return &SwapInResponse{
		SwapId:       swap.SwapId,
		AmountSats:   uint64(swap.InputAmount.Mul(decimal.NewFromInt(1e8)).IntPart()), // nolint:gosec,
		ClaimAddress: swap.ContractAddress,
	}, nil
}

func (server *Server) SwapOut(ctx context.Context, req *SwapOutRequest) (*SwapOutResponse, error) {
	log.Info("Swapping out")

	// Validate request
	if req.AmountSats > 21_000_000*100_000_000 {
		return nil, fmt.Errorf("amount must be less than 21,000,000 BTC")
	}

	config, err := server.swapClient.GetConfiguration(ctx)
	if err != nil {
		return nil, fmt.Errorf("could not get configuration: %w", err)
	}
	invoiceAmount := decimal.NewFromUint64(req.AmountSats).Div(decimal.NewFromInt(1e8))
	if invoiceAmount.LessThan(config.MinimumAmount) || invoiceAmount.GreaterThan(config.MaximumAmount) {
		return nil, fmt.Errorf("amount %s is not in the range [%s, %s]", invoiceAmount, config.MinimumAmount, config.MaximumAmount)
	}

	serviceFee := decimal.NewFromUint64(req.AmountSats).Mul(config.FeePercentage)

	_, err = btcutil.DecodeAddress(req.Address, ToChainCfgNetwork(server.network))
	if err != nil {
		return nil, fmt.Errorf("invalid address: %w", err)
	}

	// Private key for the claim
	claimKey, err := btcec.NewPrivateKey()
	if err != nil {
		return nil, err
	}
	pubkey := hex.EncodeToString(claimKey.PubKey().SerializeCompressed())

	// Create swap out
	swap, err := server.CreateSwapOut(ctx, pubkey, money.Money(req.AmountSats))
	if err != nil {
		log.Error("Error creating swap: ", err)

		return nil, fmt.Errorf("error creating the swap: %w", err)
	}

	// Save swap to the database
	amount, err := money.NewFromBtc(swap.InputAmount)
	if err != nil {
		return nil, err
	}

	swapModel := models.SwapOut{
		// SwapId:             swap.SwapId, // Wait we merge the models
		Status:             swap.Status,
		DestinationAddress: req.Address,
		DestinationChain:   models.Bitcoin,
		ClaimPubkey:        hex.EncodeToString(claimKey.Serialize()), // TODO: Add claim pubkey to the model
		PaymentRequest:     swap.Invoice,
		AmountSats:         int64(amount), // nolint:gosec
		ServiceFeeSats:     serviceFee.IntPart(),
		MaxRoutingFeeRatio: 0.005, // 0.5% is a good max value for Lightning Network - TODO: pass this as a parameter
	}

	err = server.Repository.SaveSwapOut(&swapModel)
	if err != nil {
		return nil, err
	}

	// Send L2 payment
	err = server.lightningClient.PayInvoice(ctx, swap.Invoice, swapModel.MaxRoutingFeeRatio)
	if err != nil {
		log.Error("Error paying the invoice: ", err)

		return nil, fmt.Errorf("error paying the invoice: %w", err)
	}

	return &SwapOutResponse{}, nil
}

// mapStatus maps the swap status from the database to the RPC status
func mapStatus(status models.SwapStatus) (Status, error) {
	switch status {
	case models.StatusCreated:
		return Status_CREATED, nil
	case models.StatusInvoicePaymentIntentReceived:
		return Status_INVOICE_PAYMENT_INTENT_RECEIVED, nil
	case models.StatusContractFundedUnconfirmed:
		return Status_CONTRACT_FUNDED_UNCONFIRMED, nil
	case models.StatusContractFunded:
		return Status_CONTRACT_FUNDED, nil
	case models.StatusInvoicePaid:
		return Status_INVOICE_PAID, nil
	case models.StatusContractClaimedUnconfirmed:
		return Status_CONTRACT_CLAIMED_UNCONFIRMED, nil
	case models.StatusDone:
		return Status_DONE, nil
	case models.StatusContractRefundedUnconfirmed:
		return Status_CONTRACT_REFUNDED_UNCONFIRMED, nil
	case models.StatusContractExpired:
		return Status_CONTRACT_EXPIRED, nil
	default:
		return 0, fmt.Errorf("invalid swap status")
	}
}

func (s *Server) GetSwapIn(ctx context.Context, req *GetSwapInRequest) (*GetSwapInResponse, error) {
	if req.Id == "" {
		return nil, fmt.Errorf("swap id is required")
	}

	// Call API
	swap, err := s.swapClient.GetSwapIn(ctx, req.Id)
	if err != nil {
		return nil, fmt.Errorf("could not get swap in: %w", err)
	}

	rpcStatus, err := mapStatus(swap.Status)
	if err != nil {
		return nil, err
	}

	res := &GetSwapInResponse{
		Id:                 swap.SwapId,
		Status:             rpcStatus,
		ContractAddress:    swap.ContractAddress,
		CreatedAt:          timestamppb.New(swap.CreatedAt),
		InputAmount:        swap.InputAmount.InexactFloat64(),
		LockTx:             swap.LockTx,
		Outcome:            &swap.Outcome,
		OutputAmount:       swap.OutputAmount.InexactFloat64(),
		RedeemScript:       swap.RedeemScript,
		TimeoutBlockHeight: swap.TimeoutBlockHeight,
	}

	return res, nil
}

func (s *Server) GetSwapOut(ctx context.Context, req *GetSwapOutRequest) (*GetSwapOutResponse, error) {
	if req.Id == "" {
		return nil, fmt.Errorf("swap id is required")
	}

	// Call API
	swap, err := s.swapClient.GetSwapOut(ctx, req.Id)
	if err != nil {
		return nil, fmt.Errorf("could not get swap out: %w", err)
	}

	rpcStatus, err := mapStatus(swap.Status)
	if err != nil {
		return nil, err
	}

	res := &GetSwapOutResponse{
		Id:                 swap.SwapId,
		Status:             rpcStatus,
		CreatedAt:          timestamppb.New(swap.CreatedAt),
		TimeoutBlockHeight: swap.TimeoutBlockHeight,
		Invoice:            swap.Invoice,
		InputAmount:        swap.InputAmount.InexactFloat64(),
		OutputAmount:       swap.OutputAmount.InexactFloat64(),
	}

	return res, nil
}<|MERGE_RESOLUTION|>--- conflicted
+++ resolved
@@ -73,7 +73,8 @@
 		return nil, fmt.Errorf("amount %s is not in the range [%s, %s]", invoiceAmount, config.MinimumAmount, config.MaximumAmount)
 	}
 
-	serviceFee := invoiceAmount.Mul(decimal.NewFromInt(1e8)).Mul(config.FeePercentage)
+	feeRate := config.FeePercentage.Div(decimal.NewFromInt(100))
+	serviceFeeSats := invoiceAmount.Mul(decimal.NewFromInt(1e8)).Mul(feeRate)
 
 	refundPrivateKey, err := btcec.NewPrivateKey()
 	if err != nil {
@@ -90,11 +91,8 @@
 	if err != nil {
 		return nil, fmt.Errorf("could not create swap: %w", err)
 	}
-
-	invoiceAmountSats := decimal.NewFromInt(int64(invoice.MilliSat.ToSatoshis()))
-	// TODO: fetch from config controller
-	serviceFee := decimal.NewFromFloat(0.5)
-	serviceFeeSats := invoiceAmountSats.Mul(serviceFee).IntPart()
+	outputAmountSats := swap.OutputAmount.Mul(decimal.NewFromInt(1e8))
+	inputAmountSats := swap.InputAmount.Mul(decimal.NewFromInt(1e8))
 
 	err = server.Repository.SaveSwapIn(&models.SwapIn{
 		SwapID: swap.SwapId,
@@ -108,11 +106,8 @@
 		RefundPrivatekey:   hex.EncodeToString(refundPrivateKey.Serialize()),
 		RedeemScript:       swap.RedeemScript,
 		PaymentRequest:     *req.Invoice,
-<<<<<<< HEAD
-		ServiceFeeSats:     serviceFee.IntPart(),
-=======
-		ServiceFeeSats:     int64(serviceFeeSats),
->>>>>>> 2e07ae6e
+		ServiceFeeSats:     serviceFeeSats.IntPart(),
+		OnChainFeeSats:     inputAmountSats.Sub(outputAmountSats).Sub(serviceFeeSats).IntPart(),
 	})
 	if err != nil {
 		return nil, fmt.Errorf("could not save swap: %w", err)
@@ -144,7 +139,8 @@
 		return nil, fmt.Errorf("amount %s is not in the range [%s, %s]", invoiceAmount, config.MinimumAmount, config.MaximumAmount)
 	}
 
-	serviceFee := decimal.NewFromUint64(req.AmountSats).Mul(config.FeePercentage)
+	feeRate := config.FeePercentage.Div(decimal.NewFromInt(100))
+	serviceFeeSats := invoiceAmount.Mul(decimal.NewFromInt(1e8)).Mul(feeRate)
 
 	_, err = btcutil.DecodeAddress(req.Address, ToChainCfgNetwork(server.network))
 	if err != nil {
@@ -180,7 +176,7 @@
 		ClaimPubkey:        hex.EncodeToString(claimKey.Serialize()), // TODO: Add claim pubkey to the model
 		PaymentRequest:     swap.Invoice,
 		AmountSats:         int64(amount), // nolint:gosec
-		ServiceFeeSats:     serviceFee.IntPart(),
+		ServiceFeeSats:     serviceFeeSats.IntPart(),
 		MaxRoutingFeeRatio: 0.005, // 0.5% is a good max value for Lightning Network - TODO: pass this as a parameter
 	}
 
