--- conflicted
+++ resolved
@@ -47,19 +47,12 @@
 			return nil
 		default:
 			monitor := &SwapMonitor{
-<<<<<<< HEAD
 				repository:      db,
 				swapClient:      swaps,
 				now:             time.Now,
 				lightningClient: lnClient,
 				network:         network,
 				mempoolUrl:      mempoolUrl,
-=======
-				repository: db,
-				swapClient: swaps,
-				network:    network,
-				now:        time.Now,
->>>>>>> a4480162
 			}
 			monitor.MonitorSwaps(ctx)
 
@@ -69,19 +62,12 @@
 }
 
 type SwapMonitor struct {
-<<<<<<< HEAD
 	repository      Repository
 	swapClient      swaps.ClientInterface
 	lightningClient lightning.Client
 	now             func() time.Time
 	network         lightning.Network
 	mempoolUrl      string
-=======
-	repository Repository
-	swapClient swaps.ClientInterface
-	network    lightning.Network
-	now        func() time.Time
->>>>>>> a4480162
 }
 
 func (m *SwapMonitor) MonitorSwaps(ctx context.Context) {
