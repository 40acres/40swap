// 40swap daemon to the lightning node
package daemon

import (
	"context"
<<<<<<< HEAD
	"fmt"

	"github.com/40acres/40swap/daemon/lightning"
=======
	"errors"
	"fmt"
	"time"

	"github.com/40acres/40swap/daemon/database"
	"github.com/40acres/40swap/daemon/database/models"
>>>>>>> 2e07ae6e
	"github.com/40acres/40swap/daemon/rpc"
	"github.com/40acres/40swap/daemon/swaps"
	log "github.com/sirupsen/logrus"
)

<<<<<<< HEAD
func Start(ctx context.Context, server *rpc.Server, swapsClient *swaps.Client, network lightning.Network) error {
=======
const MONITORING_INTERVAL_SECONDS = 10

func Start(ctx context.Context, server *rpc.Server, db database.SwapInRepository, swaps swaps.ClientInterface, network rpc.Network) error {
>>>>>>> 2e07ae6e
	log.Info("Starting 40swapd")

	config, err := swapsClient.GetConfiguration(ctx)
	if err != nil {
		return err
	}
	if config.BitcoinNetwork != network {
		return fmt.Errorf("network mismatch: expected %s, got %s", network, config.BitcoinNetwork)
	}

	log.Infof("Network is %s", network)

	go func() {
		err := server.ListenAndServe()
		if err != nil {
			log.Fatalf("couldn't start server: %v", err)
		}
	}()

	// monitor every 10 seconds
	for {
		select {
		case <-ctx.Done():
			log.Info("Shutting down 40swapd")

			return nil
		default:
			monitor := &SwapMonitor{
				repository: db,
				swapClient: swaps,
			}
			monitor.MonitorSwaps(ctx)

			time.Sleep(MONITORING_INTERVAL_SECONDS * time.Second)
		}
	}
}

type SwapMonitor struct {
	repository interface {
		database.SwapInRepository
	}
	swapClient swaps.ClientInterface
}

func (m *SwapMonitor) MonitorSwaps(ctx context.Context) {
	swapIns, err := m.repository.GetPendingSwapIns()
	if err != nil {
		log.Errorf("failed to get pending swap ins: %v", err)

		return
	}

	for _, swapIn := range swapIns {
		err := m.MonitorSwapIn(ctx, swapIn)
		if err != nil {
			log.Errorf("failed to monitor swap in: %v", err)

			continue
		}
	}
}

func (m *SwapMonitor) MonitorSwapIn(ctx context.Context, currentSwap models.SwapIn) error {
	logger := log.WithField("id", currentSwap.SwapID)
	logger.Info("processing swap")

	newSwap, err := m.swapClient.GetSwapIn(ctx, currentSwap.SwapID)
	switch {
	case errors.Is(err, swaps.ErrSwapNotFound):
		logger.Warn("swap not found")

		currentSwap.Outcome = models.OutcomeFailed

		err := m.repository.SaveSwapIn(&currentSwap)
		if err != nil {
			return fmt.Errorf("failed to save swap in: %w", err)
		}
	case err != nil:
		return fmt.Errorf("failed to get swap in: %w", err)
	}

	newStatus := models.SwapStatus(newSwap.Status)
	changed := currentSwap.Status != newStatus
	switch newStatus {
	case models.StatusCreated:
		// Do nothing
		logger.Debug("waiting for payment")
	case models.StatusContractFundedUnconfirmed:
		logger.Debug("on-chain payment detected, waiting for confirmation")
	case models.StatusContractFunded:
		logger.Debug("contract funded, waiting for 40swap to pay the invoice")
	case models.StatusInvoicePaid:
		logger.Debug("lightning invoice paid, claiming on-chain tx")
	case models.StatusContractClaimedUnconfirmed:
		logger.Debug("40swap has paid your lightning invoice and claimed the on-chain funds, waiting for confirmation")
	case models.StatusDone:
		switch models.SwapOutcome(newSwap.Outcome) {
		case models.OutcomeRefunded:
			currentSwap.Outcome = models.OutcomeRefunded
			logger.Debug("failed. The funds have been refunded")
		case models.OutcomeExpired:
			currentSwap.Outcome = models.OutcomeExpired
			logger.Debug("failed. The contract has expired, waiting to be refunded")
		default:
			currentSwap.Outcome = models.OutcomeSuccess
			// FAILED doesn't exist in the 40swap backend so we don't need to check it
			logger.Debug("success. The funds have been claimed")
		}
	case models.StatusContractRefundedUnconfirmed:
		log.Debug("the refund has been sent, waiting for on-chain confirmation")
	case models.StatusContractExpired:
		if true { // check refund was requested
			log.Info("on-chain contract expired. initiating a refund'")
		} else {
			log.Debug("on-chain contract expired. Refund is in-progress")
		}
	}

	if changed {
		currentSwap.Status = newStatus
		err := m.repository.SaveSwapIn(&currentSwap)
		if err != nil {
			return fmt.Errorf("failed to save swap in: %w", err)
		}
	}

	logger.Infof("swap in processed")

	return nil
}<|MERGE_RESOLUTION|>--- conflicted
+++ resolved
@@ -3,33 +3,24 @@
 
 import (
 	"context"
-<<<<<<< HEAD
-	"fmt"
-
-	"github.com/40acres/40swap/daemon/lightning"
-=======
 	"errors"
 	"fmt"
 	"time"
 
 	"github.com/40acres/40swap/daemon/database"
 	"github.com/40acres/40swap/daemon/database/models"
->>>>>>> 2e07ae6e
+	"github.com/40acres/40swap/daemon/lightning"
 	"github.com/40acres/40swap/daemon/rpc"
 	"github.com/40acres/40swap/daemon/swaps"
 	log "github.com/sirupsen/logrus"
 )
 
-<<<<<<< HEAD
-func Start(ctx context.Context, server *rpc.Server, swapsClient *swaps.Client, network lightning.Network) error {
-=======
 const MONITORING_INTERVAL_SECONDS = 10
 
-func Start(ctx context.Context, server *rpc.Server, db database.SwapInRepository, swaps swaps.ClientInterface, network rpc.Network) error {
->>>>>>> 2e07ae6e
+func Start(ctx context.Context, server *rpc.Server, db database.SwapInRepository, swaps swaps.ClientInterface, network lightning.Network) error {
 	log.Info("Starting 40swapd")
 
-	config, err := swapsClient.GetConfiguration(ctx)
+	config, err := swaps.GetConfiguration(ctx)
 	if err != nil {
 		return err
 	}
@@ -99,7 +90,8 @@
 	case errors.Is(err, swaps.ErrSwapNotFound):
 		logger.Warn("swap not found")
 
-		currentSwap.Outcome = models.OutcomeFailed
+		outcome := models.OutcomeFailed
+		currentSwap.Outcome = &outcome
 
 		err := m.repository.SaveSwapIn(&currentSwap)
 		if err != nil {
@@ -126,13 +118,16 @@
 	case models.StatusDone:
 		switch models.SwapOutcome(newSwap.Outcome) {
 		case models.OutcomeRefunded:
-			currentSwap.Outcome = models.OutcomeRefunded
+			outcome := models.OutcomeRefunded
+			currentSwap.Outcome = &outcome
 			logger.Debug("failed. The funds have been refunded")
 		case models.OutcomeExpired:
-			currentSwap.Outcome = models.OutcomeExpired
+			outcome := models.OutcomeExpired
+			currentSwap.Outcome = &outcome
 			logger.Debug("failed. The contract has expired, waiting to be refunded")
 		default:
-			currentSwap.Outcome = models.OutcomeSuccess
+			outcome := models.OutcomeExpired
+			currentSwap.Outcome = &outcome
 			// FAILED doesn't exist in the 40swap backend so we don't need to check it
 			logger.Debug("success. The funds have been claimed")
 		}
