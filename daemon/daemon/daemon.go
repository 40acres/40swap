// 40swap daemon to the lightning node
package daemon

import (
	"context"
	"fmt"
	"time"

	"github.com/40acres/40swap/daemon/database"
	"github.com/40acres/40swap/daemon/lightning"
	"github.com/40acres/40swap/daemon/rpc"
	"github.com/40acres/40swap/daemon/swaps"
	log "github.com/sirupsen/logrus"
)

const MONITORING_INTERVAL_SECONDS = 10

type Repository interface {
	database.SwapInRepository
	database.SwapOutRepository
}

<<<<<<< HEAD
func Start(ctx context.Context, server *rpc.Server, db Repository, swaps swaps.ClientInterface, lnClient lightning.Client, network lightning.Network, mempoolUrl string) error {
=======
func Start(ctx context.Context, server *rpc.Server, db Repository, swaps swaps.ClientInterface, lightning lightning.Client, network lightning.Network) error {
>>>>>>> 60bcd778
	log.Infof("Starting 40swapd on network %s", network)

	config, err := swaps.GetConfiguration(ctx)
	if err != nil {
		return err
	}
	if config.BitcoinNetwork != network {
		return fmt.Errorf("network mismatch: daemon expected %s, server's got %s", network, config.BitcoinNetwork)
	}

	go func() {
		err := server.ListenAndServe()
		if err != nil {
			log.Fatalf("couldn't start server: %v", err)
		}
	}()

	// monitor every 10 seconds
	for {
		select {
		case <-ctx.Done():
			log.Info("Shutting down 40swapd")

			return nil
		default:
			monitor := &SwapMonitor{
				repository:      db,
				swapClient:      swaps,
<<<<<<< HEAD
				now:             time.Now,
				lightningClient: lnClient,
				network:         network,
				mempoolUrl:      mempoolUrl,
=======
				lightningClient: lightning,
				network:         network,
				now:             time.Now,
>>>>>>> 60bcd778
			}
			monitor.MonitorSwaps(ctx)

			time.Sleep(MONITORING_INTERVAL_SECONDS * time.Second)
		}
	}
}

type SwapMonitor struct {
	repository      Repository
	swapClient      swaps.ClientInterface
	lightningClient lightning.Client
<<<<<<< HEAD
	now             func() time.Time
	network         lightning.Network
	mempoolUrl      string
=======
	network         lightning.Network
	now             func() time.Time
>>>>>>> 60bcd778
}

func (m *SwapMonitor) MonitorSwaps(ctx context.Context) {
	swapIns, err := m.repository.GetPendingSwapIns()
	if err != nil {
		log.Errorf("failed to get pending swap ins: %v", err)

		return
	}

	swapOuts, err := m.repository.GetPendingSwapOuts()
	if err != nil {
		log.Errorf("failed to get pending swap outs: %v", err)

		return
	}

	for _, swapIn := range swapIns {
		err := m.MonitorSwapIn(ctx, swapIn)
		if err != nil {
			log.Errorf("failed to monitor swap in: %v", err)

			continue
		}
	}

	for _, swapOut := range swapOuts {
		err := m.MonitorSwapOut(ctx, swapOut)
		if err != nil {
			log.Errorf("failed to monitor swap out: %v", err)

			continue
		}
	}
}<|MERGE_RESOLUTION|>--- conflicted
+++ resolved
@@ -20,11 +20,7 @@
 	database.SwapOutRepository
 }
 
-<<<<<<< HEAD
-func Start(ctx context.Context, server *rpc.Server, db Repository, swaps swaps.ClientInterface, lnClient lightning.Client, network lightning.Network, mempoolUrl string) error {
-=======
 func Start(ctx context.Context, server *rpc.Server, db Repository, swaps swaps.ClientInterface, lightning lightning.Client, network lightning.Network) error {
->>>>>>> 60bcd778
 	log.Infof("Starting 40swapd on network %s", network)
 
 	config, err := swaps.GetConfiguration(ctx)
@@ -53,16 +49,9 @@
 			monitor := &SwapMonitor{
 				repository:      db,
 				swapClient:      swaps,
-<<<<<<< HEAD
-				now:             time.Now,
-				lightningClient: lnClient,
-				network:         network,
-				mempoolUrl:      mempoolUrl,
-=======
 				lightningClient: lightning,
 				network:         network,
 				now:             time.Now,
->>>>>>> 60bcd778
 			}
 			monitor.MonitorSwaps(ctx)
 
@@ -75,14 +64,8 @@
 	repository      Repository
 	swapClient      swaps.ClientInterface
 	lightningClient lightning.Client
-<<<<<<< HEAD
-	now             func() time.Time
-	network         lightning.Network
-	mempoolUrl      string
-=======
 	network         lightning.Network
 	now             func() time.Time
->>>>>>> 60bcd778
 }
 
 func (m *SwapMonitor) MonitorSwaps(ctx context.Context) {
