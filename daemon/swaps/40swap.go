package swaps

import (
	"context"
	"encoding/json"
	"fmt"
	"net/http"

	"github.com/40acres/40swap/daemon/api"
	"github.com/40acres/40swap/daemon/database/models"
)

type Client struct {
	client *api.Client
}

func NewClient(endpoint string) (*Client, error) {
	client, err := api.NewClient(endpoint)
	if err != nil {
		return nil, err
	}

	return &Client{
		client: client,
	}, nil
}

func chainToDtoChain(chain models.Chain) (api.ChainDtoChain, error) {
	switch chain {
	case models.Bitcoin:
		return api.ChainDtoChainBITCOIN, nil
	case models.Liquid:
		return api.ChainDtoChainLIQUID, nil
	default:
		return api.ChainDtoChainBITCOIN, fmt.Errorf("invalid chain: %s", chain)
	}
}

func parseErr(response *http.Response) error {
	if response.StatusCode >= 400 {
		body := map[string]any{}
		err := json.NewDecoder(response.Body).Decode(&body)
		if err != nil {
			return err
		}

		if response.StatusCode == 404 {
			return ErrSwapNotFound
		}
		if response.StatusCode >= 500 {
			return fmt.Errorf("failed to get swap: %d - %s: %s", response.StatusCode, response.Status, body["error"])
		}

		return fmt.Errorf("failed to get swap: %d - %s: %s", response.StatusCode, response.Status, body["message"])
	}

	return nil
}

func (f *Client) CreateSwapOut(ctx context.Context, swapReq CreateSwapOutRequest) (*SwapOutResponse, error) {
	chain, err := chainToDtoChain(swapReq.Chain)
	if err != nil {
		return nil, err
	}

	body := api.SwapOutControllerCreateSwapJSONRequestBody{
		Chain:        api.SwapOutRequestDtoChain(chain),
		ClaimPubKey:  swapReq.ClaimPubKey,
		InputAmount:  float32(swapReq.Amount.ToBtc().InexactFloat64()),
		PreImageHash: swapReq.PreImageHash,
	}

	response, err := f.client.SwapOutControllerCreateSwap(ctx, body)
	if err != nil {
		return nil, err
	}
	defer response.Body.Close()

<<<<<<< HEAD
	err = parseErr(response)
	if err != nil {
		return nil, err
=======
	if response.StatusCode >= http.StatusBadRequest {
		var bodyResponse clientError
		err = json.NewDecoder(response.Body).Decode(&bodyResponse)
		if err != nil {
			return nil, err
		}

		return nil, fmt.Errorf("failed to create swap: swap: %d - %s: %s", bodyResponse.StatusCode, response.Status, bodyResponse.Message)
>>>>>>> b797a959
	}

	// Marshal response into a struct
	var swapOutResponse SwapOutResponse
	err = json.NewDecoder(response.Body).Decode(&swapOutResponse)
	if err != nil {
		return nil, err
	}

	return &swapOutResponse, nil
}

func (f *Client) GetSwapOut(ctx context.Context, swapId string) (*SwapOutResponse, error) {
	response, err := f.client.SwapOutControllerGetSwap(ctx, swapId)
	if err != nil {
		return nil, err
	}
	defer response.Body.Close()

<<<<<<< HEAD
	err = parseErr(response)
	if err != nil {
		return nil, err
=======
	if response.StatusCode >= http.StatusBadRequest {
		return nil, fmt.Errorf("failed to get swap: %d - %s", response.StatusCode, response.Status)
>>>>>>> b797a959
	}

	// Marshal response into a struct
	var swapOutResponse SwapOutResponse
	err = json.NewDecoder(response.Body).Decode(&swapOutResponse)
	if err != nil {
		return nil, err
	}

	return &swapOutResponse, nil
}

func (f *Client) CreateSwapIn(ctx context.Context, swapReq *CreateSwapInRequest) (*SwapInResponse, error) {
	chain, err := chainToDtoChain(swapReq.Chain)
	if err != nil {
		return nil, err
	}

	body := api.SwapInControllerCreateSwapJSONRequestBody{
		Chain:           api.SwapInRequestDtoChain(chain),
		Invoice:         swapReq.Invoice,
		RefundPublicKey: swapReq.RefundPublicKey,
	}

	response, err := f.client.SwapInControllerCreateSwap(ctx, body)
	if err != nil {
		return nil, err
	}
	defer response.Body.Close()

<<<<<<< HEAD
	err = parseErr(response)
	if err != nil {
		return nil, err
	}
=======
	if response.StatusCode >= http.StatusBadRequest {
		body := map[string]any{}
		err = json.NewDecoder(response.Body).Decode(&body)
		if err != nil {
			return nil, err
		}
		if response.StatusCode == http.StatusBadRequest {
			return nil, fmt.Errorf("Failed to create swap: %s", body["message"])
		}
>>>>>>> b797a959

	// Marshal response into a struct
	var swapInResponse SwapInResponse
	err = json.NewDecoder(response.Body).Decode(&swapInResponse)
	if err != nil {
		return nil, err
	}

	return &swapInResponse, nil
}

func (f *Client) GetSwapIn(ctx context.Context, swapId string) (*SwapInResponse, error) {
	response, err := f.client.SwapInControllerGetSwap(ctx, swapId)
	if err != nil {
		return nil, err
	}
	defer response.Body.Close()

	err = parseErr(response)
	if err != nil {
		return nil, err
	}

	// Marshal response into a struct
	var swapInResponse SwapInResponse
	err = json.NewDecoder(response.Body).Decode(&swapInResponse)
	if err != nil {
		return nil, err
	}

	return &swapInResponse, nil
}

func (f *Client) GetSwapIn(ctx context.Context, swapId string) (*SwapInResponse, error) {
	response, err := f.client.SwapInControllerGetSwap(ctx, swapId)
	if err != nil {
		return nil, err
	}
	defer response.Body.Close()

	if response.StatusCode >= http.StatusBadRequest {
		return nil, fmt.Errorf("failed to get swap: %d - %s", response.StatusCode, response.Status)
	}

	// Marshal response into a struct
	var swapInResponse SwapInResponse
	err = json.NewDecoder(response.Body).Decode(&swapInResponse)
	if err != nil {
		return nil, err
	}

	return &swapInResponse, nil
}<|MERGE_RESOLUTION|>--- conflicted
+++ resolved
@@ -37,17 +37,17 @@
 }
 
 func parseErr(response *http.Response) error {
-	if response.StatusCode >= 400 {
+	if response.StatusCode >= http.StatusBadRequest {
 		body := map[string]any{}
 		err := json.NewDecoder(response.Body).Decode(&body)
 		if err != nil {
 			return err
 		}
 
-		if response.StatusCode == 404 {
+		if response.StatusCode == http.StatusNotFound {
 			return ErrSwapNotFound
 		}
-		if response.StatusCode >= 500 {
+		if response.StatusCode >= http.StatusInternalServerError {
 			return fmt.Errorf("failed to get swap: %d - %s: %s", response.StatusCode, response.Status, body["error"])
 		}
 
@@ -76,20 +76,9 @@
 	}
 	defer response.Body.Close()
 
-<<<<<<< HEAD
 	err = parseErr(response)
 	if err != nil {
 		return nil, err
-=======
-	if response.StatusCode >= http.StatusBadRequest {
-		var bodyResponse clientError
-		err = json.NewDecoder(response.Body).Decode(&bodyResponse)
-		if err != nil {
-			return nil, err
-		}
-
-		return nil, fmt.Errorf("failed to create swap: swap: %d - %s: %s", bodyResponse.StatusCode, response.Status, bodyResponse.Message)
->>>>>>> b797a959
 	}
 
 	// Marshal response into a struct
@@ -109,14 +98,9 @@
 	}
 	defer response.Body.Close()
 
-<<<<<<< HEAD
 	err = parseErr(response)
 	if err != nil {
 		return nil, err
-=======
-	if response.StatusCode >= http.StatusBadRequest {
-		return nil, fmt.Errorf("failed to get swap: %d - %s", response.StatusCode, response.Status)
->>>>>>> b797a959
 	}
 
 	// Marshal response into a struct
@@ -147,22 +131,10 @@
 	}
 	defer response.Body.Close()
 
-<<<<<<< HEAD
 	err = parseErr(response)
 	if err != nil {
 		return nil, err
 	}
-=======
-	if response.StatusCode >= http.StatusBadRequest {
-		body := map[string]any{}
-		err = json.NewDecoder(response.Body).Decode(&body)
-		if err != nil {
-			return nil, err
-		}
-		if response.StatusCode == http.StatusBadRequest {
-			return nil, fmt.Errorf("Failed to create swap: %s", body["message"])
-		}
->>>>>>> b797a959
 
 	// Marshal response into a struct
 	var swapInResponse SwapInResponse
@@ -194,25 +166,4 @@
 	}
 
 	return &swapInResponse, nil
-}
-
-func (f *Client) GetSwapIn(ctx context.Context, swapId string) (*SwapInResponse, error) {
-	response, err := f.client.SwapInControllerGetSwap(ctx, swapId)
-	if err != nil {
-		return nil, err
-	}
-	defer response.Body.Close()
-
-	if response.StatusCode >= http.StatusBadRequest {
-		return nil, fmt.Errorf("failed to get swap: %d - %s", response.StatusCode, response.Status)
-	}
-
-	// Marshal response into a struct
-	var swapInResponse SwapInResponse
-	err = json.NewDecoder(response.Body).Decode(&swapInResponse)
-	if err != nil {
-		return nil, err
-	}
-
-	return &swapInResponse, nil
 }