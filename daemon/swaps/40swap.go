--- conflicted
+++ resolved
@@ -137,7 +137,6 @@
 	}
 
 	return &swapInResponse, nil
-<<<<<<< HEAD
 }
 
 func (f *Client) GetSwapIn(ctx context.Context, swapId string) (*SwapInResponse, error) {
@@ -170,6 +169,4 @@
 	}
 
 	return &swapInResponse, nil
-=======
->>>>>>> 6665f463
 }