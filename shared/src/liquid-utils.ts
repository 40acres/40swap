<<<<<<< HEAD
import { bitcoin as bitcoinMainnet, regtest as bitcoinRegtest, testnet as bitcoinTestnet, Network as bitcoinNetwork } from 'bitcoinjs-lib/src/networks.js';
import { liquid as liquidMainnet, regtest as liquidRegtest, testnet as liquidTestnet, Network as liquidNetwork } from 'liquidjs-lib/src/networks.js';
import { ECPairFactory, ECPairInterface } from 'ecpair';
import secp256k1Module from '@vulpemventures/secp256k1-zkp';
=======
import { bitcoin as bitcoinMainnet, Network as bitcoinNetwork, regtest as bitcoinRegtest, testnet as bitcoinTestnet } from 'bitcoinjs-lib/src/networks.js';
import { liquid as liquidMainnet, Network as liquidNetwork, regtest as liquidRegtest, testnet as liquidTestnet } from 'liquidjs-lib/src/networks.js';
import { ECPairInterface } from 'ecpair';
>>>>>>> 6840dbed
import * as ecc from 'tiny-secp256k1';
import * as liquid from 'liquidjs-lib';

export function getLiquidNetworkFromBitcoinNetwork(network: bitcoinNetwork): liquidNetwork {
    switch (network) {
        case bitcoinMainnet:
            return liquidMainnet;
        case bitcoinRegtest:
            return liquidRegtest;
        case bitcoinTestnet:
            return liquidTestnet;
        default:
            throw new Error(`Unsupported network: ${network}`);
    }
}

export function signLiquidPset(pset: liquid.Pset, preImage: string, key: ECPairInterface): void {
    const inputIndex = 0;
    const input = pset.inputs[inputIndex];
    const preimageBuffer = Buffer.from(preImage, 'hex');
    const sighashType = liquid.Transaction.SIGHASH_ALL;
    const signature = liquid.script.signature.encode(key.sign(pset.getInputPreimage(inputIndex, sighashType)), sighashType);
    const signer = new liquid.Signer(pset);
    signer.addSignature(
        inputIndex,
        {
            partialSig: {
                pubkey: key.publicKey,
                signature,
            },
        },
        liquid.Pset.ECDSASigValidator(ecc),
    );
    const finalizer = new liquid.Finalizer(pset);
    const stack = [signature, preimageBuffer, input.witnessScript!];
    finalizer.finalizeInput(inputIndex, () => {
        return { finalScriptWitness: liquid.witnessStackToScriptWitness(stack) };
    });
}

/**
 * Blinds the given PSET using the input UTXO data and output blinding pubkeys.
 * Only blinds outputs that are not fee outputs.
 */
export async function blindPset(pset: liquid.Pset, utxosKeys: {
    blindingPrivateKey: Buffer;
}[], outputsToBlind: number[] | null = null): Promise<void> {
    const secp = await (secp256k1Module as unknown as {default: () => Promise<liquid.Secp256k1Interface>}).default();
    const zkpGenerator = new liquid.ZKPGenerator(
        secp,
        liquid.ZKPGenerator.WithBlindingKeysOfInputs(utxosKeys.map((utxoKey) => utxoKey.blindingPrivateKey!))
    );
    const zkpValidator = new liquid.ZKPValidator(secp as liquid.Secp256k1Interface);
    const outputs = outputsToBlind ?? pset.outputs
        .map((_, i) => i)
        .filter(i => {
            const script = pset.outputs[i]?.script;
            return script && Buffer.isBuffer(script) && script.length > 0;
        });
    const keysGenerator = liquid.Pset.ECCKeysGenerator(secp.ecc);
    const outputBlindingArgs = zkpGenerator.blindOutputs(pset, keysGenerator, outputs);
    const ownedInputs = zkpGenerator.unblindInputs(pset);
    const blinder = new liquid.Blinder(pset, ownedInputs, zkpValidator, zkpGenerator);
    blinder.blindLast({ outputBlindingArgs });
}

/**
 * Unblinds the given output using the given blinding key.
 * Returns the unblinded output value and the blinding factor.
 */
export async function unblindOutput(output: liquid.TxOutput, blindingKey: Buffer): Promise<liquid.confidential.UnblindOutputResult> {
    const secp = await (secp256k1Module as unknown as { default: () => Promise<liquid.Secp256k1Interface> }).default();
    const confidential = new liquid.confidential.Confidential(secp);
    try {
        return confidential.unblindOutputWithKey(output, blindingKey);
    } catch (e) {
        throw new Error(`Unblinding failed: ${e instanceof Error ? e.message : e}`);
    }
}

export async function findUnblindableOutputs(tx: liquid.Transaction, privKey: Buffer): Promise<liquid.confidential.UnblindOutputResult[]> {
    const secp = await (secp256k1Module as unknown as { default: () => Promise<liquid.Secp256k1Interface> }).default();
    const confidential = new liquid.confidential.Confidential(secp);

    const results = await Promise.allSettled(
        tx.outs.map(out => {
            try {
                return Promise.resolve(confidential.unblindOutputWithKey(out, privKey));
            } catch (e) {
                return Promise.reject(e);
            }
        })
    );

    return results
        .filter((r): r is PromiseFulfilledResult<liquid.confidential.UnblindOutputResult> => r.status === 'fulfilled')
        .map(r => r.value);
}<|MERGE_RESOLUTION|>--- conflicted
+++ resolved
@@ -1,15 +1,9 @@
-<<<<<<< HEAD
-import { bitcoin as bitcoinMainnet, regtest as bitcoinRegtest, testnet as bitcoinTestnet, Network as bitcoinNetwork } from 'bitcoinjs-lib/src/networks.js';
-import { liquid as liquidMainnet, regtest as liquidRegtest, testnet as liquidTestnet, Network as liquidNetwork } from 'liquidjs-lib/src/networks.js';
-import { ECPairFactory, ECPairInterface } from 'ecpair';
-import secp256k1Module from '@vulpemventures/secp256k1-zkp';
-=======
 import { bitcoin as bitcoinMainnet, Network as bitcoinNetwork, regtest as bitcoinRegtest, testnet as bitcoinTestnet } from 'bitcoinjs-lib/src/networks.js';
 import { liquid as liquidMainnet, Network as liquidNetwork, regtest as liquidRegtest, testnet as liquidTestnet } from 'liquidjs-lib/src/networks.js';
 import { ECPairInterface } from 'ecpair';
->>>>>>> 6840dbed
 import * as ecc from 'tiny-secp256k1';
 import * as liquid from 'liquidjs-lib';
+import secp256k1Module from '@vulpemventures/secp256k1-zkp';
 
 export function getLiquidNetworkFromBitcoinNetwork(network: bitcoinNetwork): liquidNetwork {
     switch (network) {
@@ -52,21 +46,24 @@
  * Blinds the given PSET using the input UTXO data and output blinding pubkeys.
  * Only blinds outputs that are not fee outputs.
  */
-export async function blindPset(pset: liquid.Pset, utxosKeys: {
-    blindingPrivateKey: Buffer;
-}[], outputsToBlind: number[] | null = null): Promise<void> {
-    const secp = await (secp256k1Module as unknown as {default: () => Promise<liquid.Secp256k1Interface>}).default();
-    const zkpGenerator = new liquid.ZKPGenerator(
-        secp,
-        liquid.ZKPGenerator.WithBlindingKeysOfInputs(utxosKeys.map((utxoKey) => utxoKey.blindingPrivateKey!))
-    );
+export async function blindPset(
+    pset: liquid.Pset,
+    utxosKeys: {
+        blindingPrivateKey: Buffer;
+    }[],
+    outputsToBlind: number[] | null = null,
+): Promise<void> {
+    const secp = await (secp256k1Module as unknown as { default: () => Promise<liquid.Secp256k1Interface> }).default();
+    const zkpGenerator = new liquid.ZKPGenerator(secp, liquid.ZKPGenerator.WithBlindingKeysOfInputs(utxosKeys.map((utxoKey) => utxoKey.blindingPrivateKey!)));
     const zkpValidator = new liquid.ZKPValidator(secp as liquid.Secp256k1Interface);
-    const outputs = outputsToBlind ?? pset.outputs
-        .map((_, i) => i)
-        .filter(i => {
-            const script = pset.outputs[i]?.script;
-            return script && Buffer.isBuffer(script) && script.length > 0;
-        });
+    const outputs =
+        outputsToBlind ??
+        pset.outputs
+            .map((_, i) => i)
+            .filter((i) => {
+                const script = pset.outputs[i]?.script;
+                return script && Buffer.isBuffer(script) && script.length > 0;
+            });
     const keysGenerator = liquid.Pset.ECCKeysGenerator(secp.ecc);
     const outputBlindingArgs = zkpGenerator.blindOutputs(pset, keysGenerator, outputs);
     const ownedInputs = zkpGenerator.unblindInputs(pset);
@@ -93,16 +90,14 @@
     const confidential = new liquid.confidential.Confidential(secp);
 
     const results = await Promise.allSettled(
-        tx.outs.map(out => {
+        tx.outs.map((out) => {
             try {
                 return Promise.resolve(confidential.unblindOutputWithKey(out, privKey));
             } catch (e) {
                 return Promise.reject(e);
             }
-        })
+        }),
     );
 
-    return results
-        .filter((r): r is PromiseFulfilledResult<liquid.confidential.UnblindOutputResult> => r.status === 'fulfilled')
-        .map(r => r.value);
+    return results.filter((r): r is PromiseFulfilledResult<liquid.confidential.UnblindOutputResult> => r.status === 'fulfilled').map((r) => r.value);
 }