{
  // Use IntelliSense to learn about possible attributes.
  // Hover to view descriptions of existing attributes.
  // For more information, visit: https://go.microsoft.com/fwlink/?linkid=830387
  "version": "0.2.0",
  "configurations": [
    {
      "name": "Launch swap in",
      "type": "go",
      "request": "launch",
      "mode": "debug",
      "program": "${workspaceFolder}/daemon/cmd/main.go",
      "cwd": "${workspaceFolder}/daemon",
      "args": [
        "swap",
        "in",
        "-amt",
        "200000",
        "-refund-to",
        "bcrt1q76kh4zg0vfkt7yy8dz8tpfwqgcnm0pxd76az73d8wmqgln5640fsdy0mjx"
      ]
    },
    {
      "name": "Launch daemon",
      "type": "go",
      "request": "launch",
      "mode": "debug",
      "program": "${workspaceFolder}/daemon/cmd/main.go",
      "cwd": "${workspaceFolder}/daemon",
      "args": [
        "start",
        "-regtest",
        "-db-keep-alive",
        "-db-host=localhost",
        "-server-url=http://localhost:7081",
        "-tls-cert=./tls.cert",
        "-macaroon=./admin.macaroon",
        "-lnd-host=localhost:10001",
<<<<<<< HEAD
        "-mempool-url=http://localhost:7084"
=======
        "-mempool-endpoint",
        "http://localhost:7084/api",
        "-mempool-token",
        "test"
>>>>>>> 60bcd778
      ],
      "preLaunchTask": "copy-lnd-data"
    },
    {
      "name": "Launch Swap Out",
      "type": "go",
      "request": "launch",
      "mode": "debug",
      "program": "${workspaceFolder}/daemon/cmd/main.go",
      "cwd": "${workspaceFolder}/daemon",
      "args": [
        "swap",
        "out",
        "-amt=200000",
        "-address=bcrt1q0sxmg6qvazh0de04f89enswgdj6q5ysk9qjuxv"
      ]
    },
    {
      "name": "Debug daemon",
      "type": "go",
      "request": "attach",
      "mode": "local",
      "processId": "cmd"
    },
    {
      "name": "Frontend",
      "type": "node-terminal",
      "request": "launch",
      "command": "cd swap-frontend && npm run start:dev"
    },
    {
      "name": "Backend",
      "type": "node-terminal",
      "request": "launch",
      "command": "cd server-backend && npm run start:dev"
    },
    {
      "name": "Test backend",
      "type": "node-terminal",
      "request": "launch",
      "command": "cd server-backend && npm test"
    }
  ]
}<|MERGE_RESOLUTION|>--- conflicted
+++ resolved
@@ -36,14 +36,10 @@
         "-tls-cert=./tls.cert",
         "-macaroon=./admin.macaroon",
         "-lnd-host=localhost:10001",
-<<<<<<< HEAD
-        "-mempool-url=http://localhost:7084"
-=======
         "-mempool-endpoint",
         "http://localhost:7084/api",
         "-mempool-token",
         "test"
->>>>>>> 60bcd778
       ],
       "preLaunchTask": "copy-lnd-data"
     },
