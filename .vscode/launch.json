--- conflicted
+++ resolved
@@ -5,7 +5,6 @@
   "version": "0.2.0",
   "configurations": [
     {
-<<<<<<< HEAD
       "name": "Launch swap in",
       "type": "go",
       "request": "launch",
@@ -23,9 +22,6 @@
     },
     {
       "name": "Launch daemon",
-=======
-      "name": "Debug daemon",
->>>>>>> b797a959
       "type": "go",
       "request": "launch",
       "mode": "debug",
