services:
  postgres:
    image: "postgres:16.4"
    container_name: 40swap_postgres
    ports:
      - "5432:5432"
    environment:
      POSTGRES_USER: "40swap"
      POSTGRES_PASSWORD: "40swap"
      POSTGRES_DB: "40swap"
    healthcheck:
      test: ["CMD-SHELL", "pg_isready -U 40swap"]
      interval: 10s
      timeout: 5s
      retries: 5
  cloudbeaver:
    image: dbeaver/cloudbeaver:22.2.5
    container_name: 40swap_cloudbeaver
    volumes:
      - ./cloudbeaver-data-sources.json:/opt/cloudbeaver/conf/initial-data-sources.conf
      - ./cloudbeaver.auto.conf:/opt/cloudbeaver/conf/.cloudbeaver.auto.conf
      - cloudbeaver-data:/opt/cloudbeaver/workspace
    ports:
      - 8978:8978
  bitcoind:
    image: ruimarinho/bitcoin-core:24.0.1
    container_name: 40swap_bitcoind
    command:
      -printtoconsole
      -regtest=1
      -rpcbind=0.0.0.0
      -rpcport=18443
      -rpcallowip=0.0.0.0/0
      -rpcauth=40swap:5604308b0303bc9e98f790c8edfb18fd$$bfdfba8951c6cc9c06ad5934ff176e7e031109e6afe5413270f295ee45dd4d66
      -whitelist=0.0.0.0/0
      -whitebind=0.0.0.0:18333
      -txindex=1
      -server=1
      -zmqpubrawblock=tcp://0.0.0.0:28334
      -zmqpubrawtx=tcp://0.0.0.0:28335
    volumes:
      - bitcoind-data:/home/bitcoin/.bitcoin
    expose:
      - "18332"
      - "18333"
      - "18443"
  lnd-lsp:
    image: lightninglabs/lnd:v0.18.2-beta
    container_name: 40swap_lnd_lsp
    command: >-
      --noseedbackup --trickledelay=5000 --alias=40swap-lsp --externalip=lnd-lsp
      --tlsextradomain=lnd-lsp
      --listen=0.0.0.0:9735 --rpclisten=0.0.0.0:10009 --restlisten=0.0.0.0:8080
      --bitcoin.active --bitcoin.regtest --bitcoin.node=bitcoind
      --bitcoind.rpchost=bitcoind --bitcoind.rpcuser=40swap
      --bitcoind.rpcpass=pass
      --bitcoind.zmqpubrawblock=tcp://bitcoind:28334
      --bitcoind.zmqpubrawtx=tcp://bitcoind:28335
      --maxpendingchannels=20
      --gossip.channel-update-interval=10s
    restart: always
    depends_on:
      - "bitcoind"
    volumes:
      - lnd-lsp-data:/root/.lnd
    expose:
      - '8080'
      - '10009'
      - '9735'
    ports:
      - '10002:10009'
  lnd-user:
    image: lightninglabs/lnd:v0.18.2-beta
    container_name: 40swap_lnd_user
    command: >-
      --noseedbackup --trickledelay=5000 --alias=40swap-user --externalip=lnd-user
      --tlsextradomain=lnd-user
      --listen=0.0.0.0:9735 --rpclisten=0.0.0.0:10009 --restlisten=0.0.0.0:8080
      --bitcoin.active --bitcoin.regtest --bitcoin.node=bitcoind
      --bitcoind.rpchost=bitcoind --bitcoind.rpcuser=40swap
      --bitcoind.rpcpass=pass
      --bitcoind.zmqpubrawblock=tcp://bitcoind:28334
      --bitcoind.zmqpubrawtx=tcp://bitcoind:28335
      --maxpendingchannels=20
      --gossip.channel-update-interval=10s
    restart: always
    depends_on:
      - "bitcoind"
    volumes:
      - lnd-user-data:/root/.lnd
    expose:
      - '8080'
      - '10009'
      - '9735'
  lnd-alice:
    image: lightninglabs/lnd:v0.18.2-beta
    container_name: 40swap_lnd_alice
    command: >-
      --noseedbackup --trickledelay=5000 --alias=alice --externalip=lnd-alice
      --tlsextradomain=lnd-alice
      --listen=0.0.0.0:9735 --rpclisten=0.0.0.0:10009 --restlisten=0.0.0.0:8080
      --bitcoin.active --bitcoin.regtest --bitcoin.node=bitcoind
      --bitcoind.rpchost=bitcoind --bitcoind.rpcuser=40swap
      --bitcoind.rpcpass=pass
      --bitcoind.zmqpubrawblock=tcp://bitcoind:28334
      --bitcoind.zmqpubrawtx=tcp://bitcoind:28335
      --maxpendingchannels=20
      --gossip.channel-update-interval=10s
    restart: always
    depends_on:
      - "bitcoind"
    volumes:
      - lnd-alice-data:/root/.lnd
    expose:
      - '8080'
      - '10009'
      - '9735'
  nbxplorer:
    image: nicolasdorier/nbxplorer:2.3.62
    container_name: 40swap_nbxplorer
    ports:
      - 32838:32838
    depends_on:
<<<<<<< HEAD
      - postgres
      - bitcoind
      - elements
=======
      postgres:
        condition: service_healthy
      bitcoind:
        condition: service_started
>>>>>>> fce6de87
    restart: unless-stopped
    environment:
      NBXPLORER_NETWORK: regtest
      NBXPLORER_BIND: 0.0.0.0:32838
      NBXPLORER_NOAUTH: 1
      NBXPLORER_CHAINS: "btc,lbtc"
      NBXPLORER_BTCRPCURL: http://bitcoind:18443/
      NBXPLORER_BTCNODEENDPOINT: bitcoind:18333
      NBXPLORER_POSTGRES: Host=postgres;Port=5432;Database=40swap;Username=40swap;Password=40swap
      NBXPLORER_BTCRPCUSER: "40swap"
      NBXPLORER_BTCRPCPASSWORD: "pass"
      NBXPLORER_MAXGAPSIZE: 400
      NBXPLORER_MINGAPSIZE: 300
      NBXPLORER_LBTCRPCURL: http://elements:18884/
      NBXPLORER_LBTCNODEENDPOINT: elements:18886
      NBXPLORER_LBTCRPCUSER: "40swap"
      NBXPLORER_LBTCRPCPASSWORD: "pass"
    volumes:
      - "nbxplorer-data:/datadir"
      - "bitcoind-data:/root/.bitcoin"
    links:
      - bitcoind
  rtl-user:
    container_name: 40swap_rtl_user
    image: shahanafarooqui/rtl:v0.15.2
    restart: unless-stopped
    depends_on:
      - lnd-user
    volumes:
      - lnd-user-data:/shared:ro
      - rtl-user-data:/database
    ports:
      - 7082:7082
    environment:
      PORT: 7082
      HOST: 0.0.0.0
      MACAROON_PATH: /shared/data/chain/bitcoin/regtest
      LN_SERVER_URL: https://lnd-user:8080
      CONFIG_PATH: ''
      LN_IMPLEMENTATION: LND
      RTL_SSO: 0
      RTL_COOKIE_PATH: ''
      LOGOUT_REDIRECT_LINK: ''
      RTL_CONFIG_PATH: /RTL
      BITCOIND_CONFIG_PATH: ''
      CHANNEL_BACKUP_PATH: /shared/lnd/backup
      ENABLE_OFFERS: false
      ENABLE_PEERSWAP: false
  rtl-lsp:
    container_name: 40swap_rtl_lsp
    image: shahanafarooqui/rtl:v0.15.2
    restart: unless-stopped
    depends_on:
      - lnd-lsp
    volumes:
      - lnd-lsp-data:/shared:ro
      - rtl-lsp-data:/database
    ports:
      - 7083:7083
    environment:
      PORT: 7083
      HOST: 0.0.0.0
      MACAROON_PATH: /shared/data/chain/bitcoin/regtest
      LN_SERVER_URL: https://lnd-lsp:8080
      CONFIG_PATH: ''
      LN_IMPLEMENTATION: LND
      RTL_SSO: 0
      RTL_COOKIE_PATH: ''
      LOGOUT_REDIRECT_LINK: ''
      RTL_CONFIG_PATH: /RTL
      BITCOIND_CONFIG_PATH: ''
      CHANNEL_BACKUP_PATH: /shared/lnd/backup
      ENABLE_OFFERS: false
      ENABLE_PEERSWAP: false
  elements:
    container_name: 40swap_elements
    image: ghcr.io/vulpemventures/elements:23.2.4
    restart: unless-stopped
    depends_on:
      - bitcoind
    volumes:
      - ./liquid.conf:/home/elements/.elements/elements.conf
#  mempool-frontend:
#    environment:
#      FRONTEND_HTTP_PORT: "8080"
#      BACKEND_MAINNET_HTTP_HOST: "mempool-backend"
#    image: mempool/frontend:latest
#    container_name: 40swap_mempool_frontend
#    user: "1000:1000"
#    restart: on-failure
#    stop_grace_period: 1m
#    command: "./wait-for mempool-db:3306 --timeout=720 -- nginx -g 'daemon off;'"
#    ports:
#      - 7084:8080
#  mempool-backend:
#    environment:
#      MEMPOOL_BACKEND: "electrum"
#      CORE_RPC_HOST: "bitcoind"
#      CORE_RPC_PORT: "18443"
#      CORE_RPC_USERNAME: "40swap"
#      CORE_RPC_PASSWORD: "pass"
#      DATABASE_ENABLED: "true"
#      DATABASE_HOST: "mempool-db"
#      DATABASE_DATABASE: "mempool"
#      DATABASE_USERNAME: "mempool"
#      DATABASE_PASSWORD: "mempool"
#      STATISTICS_ENABLED: "true"
#      ELECTRUM_HOST: "electrumx"
#      ELECTRUM_PORT: "50001"
#      ELECTRUM_TLS_ENABLED: "false"
#    image: mempool/backend:latest
#    container_name: 40swap_mempool_backend
#    user: "1000:1000"
#    restart: on-failure
#    stop_grace_period: 1m
#    command: "./wait-for-it.sh mempool-db:3306 --timeout=720 --strict -- ./start.sh"
#    depends_on:
#      - bitcoind
#      - mempool-db
#    volumes:
#      - mempool-backend-data:/backend/cache
#  mempool-db:
#    environment:
#      MYSQL_DATABASE: "mempool"
#      MYSQL_USER: "mempool"
#      MYSQL_PASSWORD: "mempool"
#      MYSQL_ROOT_PASSWORD: "admin"
#    image: mariadb:10.5.8
#    container_name: 40swap_mempool_db
#    restart: on-failure
#    stop_grace_period: 1m
#    volumes:
#      - mempool-db-data:/var/lib/mysql
#  electrumx:
#    image: andgohq/electrumx:1.8.7
#    container_name: 40swap_electrumx
#    depends_on:
#      - "bitcoind"
#    command: [ "wait-for-it.sh", "bitcoind:18443", "--", "init" ]
#    ports:
#      - "51002:50002"
#      - "51001:50001"
#    expose:
#      - "50001"
#      - "50002"
#    volumes:
#      - electrumx-data:/data
#    environment:
#      # bitcoind is valid
#      - DAEMON_URL=http://40swap:pass@bitcoind:18443
#      - COIN=BitcoinSegwit
#      - NET=regtest
#      # 127.0.0.1 or electrumx is valid for RPC_HOST
#      - RPC_HOST=electrumx
#      - RPC_PORT=18443
#      - HOST=electrumx
#      - TCP_PORT=50001
#      - SSL_PORT=50002
volumes:
  bitcoind-data:
  lnd-lsp-data:
  lnd-user-data:
  lnd-alice-data:
  nbxplorer-data:
  cloudbeaver-data:
  rtl-user-data:
  rtl-lsp-data:
  mempool-backend-data:
  mempool-db-data:
  electrumx-data:<|MERGE_RESOLUTION|>--- conflicted
+++ resolved
@@ -121,16 +121,12 @@
     ports:
       - 32838:32838
     depends_on:
-<<<<<<< HEAD
-      - postgres
-      - bitcoind
-      - elements
-=======
       postgres:
         condition: service_healthy
       bitcoind:
         condition: service_started
->>>>>>> fce6de87
+      elements:
+        condition: service_started
     restart: unless-stopped
     environment:
       NBXPLORER_NETWORK: regtest
