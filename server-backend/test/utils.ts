--- conflicted
+++ resolved
@@ -28,9 +28,7 @@
         await sleep(1000);
     }
     throw new Error(`timeout while waiting for condition: ${fn.toString()}`);
-<<<<<<< HEAD
 }
-
 
 export function signLiquidPset(psbt: string, preImage: string, key: ECPairInterface): string {
     const pset = liquid.Pset.fromBase64(psbt);
@@ -60,6 +58,4 @@
     });
     const transaction = liquid.Extractor.extract(pset);
     return transaction.toHex();
-=======
->>>>>>> e48cc638
 }