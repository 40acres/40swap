--- conflicted
+++ resolved
@@ -26,11 +26,7 @@
     return new Promise((resolve) => setTimeout(resolve, ms));
 }
 
-<<<<<<< HEAD
-export async function waitFor(fn: () => Promise<boolean>, maxIterations = 6, delay = 7000): Promise<void> {
-=======
 export async function waitFor(fn: () => boolean | Promise<boolean>, maxIterations = 20, delay = 1000): Promise<void> {
->>>>>>> 6840dbed
     for (let i = 0; i < maxIterations; i++) {
         try {
             const res = await fn();
