import { DockerComposeEnvironment, StartedDockerComposeEnvironment, Wait } from 'testcontainers';
import * as os from 'node:os';
import * as crypto from 'node:crypto';
import * as fs from 'node:fs';
import { FortySwapClient, InMemoryPersistence, SwapService, SwapOutcome } from '@40swap/shared';
import { Lnd } from './Lnd';
import { Bitcoind } from './Bitcoind';
import { Elements } from './Elements';
<<<<<<< HEAD
import { BackendRestClient } from './BackendRestClient';
import { ECPair, waitFor, waitForChainSync } from './utils';
import { networks, Psbt } from 'bitcoinjs-lib';
=======
import { ECPair, waitFor, waitForChainSync, waitForSwapStatus } from './utils';
import { networks } from 'bitcoinjs-lib';
>>>>>>> 06a86233
import { jest } from '@jest/globals';
import assert from 'node:assert';

jest.setTimeout(2 * 60 * 1000);

const network = networks.regtest;

describe('40Swap backend', () => {
    let compose: StartedDockerComposeEnvironment;
    let lndLsp: Lnd;
    let lndUser: Lnd;
    let lndAlice: Lnd;
    let bitcoind: Bitcoind;
    let elements: Elements;
    let backend: FortySwapClient;
    let swapService: SwapService;

    beforeAll(async () => {
        await setUpComposeEnvironment();
        await setUpBlockchains();
    });

    afterAll(async () => {
        await compose.down();
    });

    it('should complete a swap in', async () => {
        const { paymentRequest, rHash } = await lndUser.createInvoice(0.0025);
        const swap = await swapService.createSwapIn({
            chain: 'BITCOIN',
            invoice: paymentRequest!,
            refundAddress: () => {
                throw new Error('should not be called');
            },
        });
        swap.start();
        await waitForSwapStatus(swap, 'CREATED');
        assert(swap.value != null);

        await bitcoind.sendToAddress(swap.value.contractAddress, swap.value.inputAmount);
        await waitForSwapStatus(swap, 'CONTRACT_FUNDED_UNCONFIRMED');
        await bitcoind.mine();
        await waitForSwapStatus(swap, 'CONTRACT_CLAIMED_UNCONFIRMED');
        await bitcoind.mine();
        await waitForSwapStatus(swap, 'DONE');

        expect(swap.value.outcome).toEqual<SwapOutcome>('SUCCESS');
        const invoice = await lndUser.lookupInvoice(rHash as Buffer);
        expect(invoice.state).toEqual('SETTLED');
    });
    it('should complete a swap out', async () => {
        const randomBytes = crypto.randomBytes(32);
        const preImage = Buffer.from(randomBytes);
        const preImageHash = crypto.createHash('sha256').update(preImage).digest();
        const claimKey = ECPair.makeRandom();

        // Create the swap out
        let swap = await backend.createSwapOut({
            chain: 'BITCOIN',
            inputAmount: 0.002,
            claimPubKey: claimKey.publicKey.toString('hex'),
            preImageHash: preImageHash.toString('hex'),
        });
        expect(swap.status).toEqual('CREATED');

        // Pay the Lightning invoice
        lndUser.sendPayment(swap.invoice);
        await waitFor(async () => (await backend.getSwapOut(swap.swapId)).status === 'CONTRACT_FUNDED_UNCONFIRMED');

        // Confirm the contract funding
        await bitcoind.mine();
        await waitFor(async () => (await backend.getSwapOut(swap.swapId)).status === 'CONTRACT_FUNDED');

        // Claim the funds
        const claimAddress = await lndUser.newAddress();
        const claimPsbt = await backend.getClaimPsbt(swap.swapId, claimAddress);
        const psbt = Psbt.fromBase64(claimPsbt.psbt);
        signContractSpend({
            psbt,
            network: network,
            key: ECPair.fromPrivateKey(claimKey.privateKey!),
            preImage: preImage,
        });
        const transaction = psbt.extractTransaction();
        await backend.claimSwap(swap.swapId, transaction.toHex());

        // Mine a block to confirm the claim
        await bitcoind.mine();
        await waitFor(async () => (await backend.getSwapOut(swap.swapId)).status === 'DONE');

        // Verify the swap outcome
        swap = await backend.getSwapOut(swap.swapId);
        expect(swap.outcome).toEqual<SwapOutcome>('SUCCESS');
    });


    it('should complete a liquid swap out', async () => {
        const claimAddress = await elements.getNewAddress();
        const swap = await swapService.createSwapOut({
            chain: 'LIQUID',
            inputAmount: 0.002,
            sweepAddress: claimAddress,
        });
        swap.start();

        await waitForSwapStatus(swap, 'CREATED');

        assert(swap.value != null);
        lndUser.sendPayment(swap.value.invoice);
        await waitForSwapStatus(swap, 'CONTRACT_FUNDED_UNCONFIRMED');

        await elements.mine(5);
        await waitForSwapStatus(swap, 'CONTRACT_FUNDED');

        await elements.mine();
        await waitForSwapStatus(swap, 'DONE');
        expect(swap.value.outcome).toEqual<SwapOutcome>('SUCCESS');

        // TODO verify that the funds are in claimAddress
    });

    it('should properly handle a liquid swap out expiration', async () => {
        const claimAddress = await elements.getNewAddress();
        const swap = await swapService.createSwapOut({
            chain: 'LIQUID',
            inputAmount: 0.002,
            sweepAddress: claimAddress,
        });
        swap.start();

        await waitForSwapStatus(swap, 'CREATED');

        assert(swap.value != null);
        lndUser.sendPayment(swap.value.invoice);
        await waitForSwapStatus(swap, 'CONTRACT_FUNDED_UNCONFIRMED');

        swap.stop(); // so that it doesn't get claimed
        await elements.mine(5); // should move it to CONTRACT_FUNDED, but we can't assert it because the tracker is stopped
        const timeoutBlockHeight = swap.value.timeoutBlockHeight;
        const currentHeight = await elements.getBlockHeight();
        const blocksToMine = timeoutBlockHeight - currentHeight + 1;
        await elements.mine(blocksToMine);
        await waitFor(async () => (await backend.out.find(swap.id)).status === 'CONTRACT_REFUNDED_UNCONFIRMED');
        await elements.mine(10);
        await waitFor(async () => (await backend.out.find(swap.id)).status === 'DONE');
        expect((await backend.out.find(swap.id)).outcome).toEqual<SwapOutcome>('REFUNDED');
    });

    it('should complete a swap in with custom lockBlockDeltaIn', async () => {
        const { paymentRequest, rHash } = await lndUser.createInvoice(0.0025);
        const swap = await swapService.createSwapIn({
            chain: 'BITCOIN',
            invoice: paymentRequest!,
            lockBlockDeltaIn: 500, // Custom CLTV expiry for testing
            refundAddress: () => {
                throw new Error('should not be called');
            },
        });
        swap.start();
        await waitForSwapStatus(swap, 'CREATED');
        assert(swap.value != null);

        await bitcoind.sendToAddress(swap.value.contractAddress, swap.value.inputAmount);
        await waitForSwapStatus(swap, 'CONTRACT_FUNDED_UNCONFIRMED');
        await bitcoind.mine();
        await waitForSwapStatus(swap, 'CONTRACT_CLAIMED_UNCONFIRMED');
        await bitcoind.mine();
        await waitForSwapStatus(swap, 'DONE');

        expect(swap.value.outcome).toEqual<SwapOutcome>('SUCCESS');
        const invoice = await lndUser.lookupInvoice(rHash as Buffer);
        expect(invoice.state).toEqual('SETTLED');
    });

    it('should fail if lockBlockDeltaIn is less than 144', async () => {
        const refundKey = ECPair.makeRandom();
        const { paymentRequest } = await lndUser.createInvoice(0.0025);
        await expect(
            backend.in.create({
                chain: 'BITCOIN',
                invoice: paymentRequest!,
                refundPublicKey: refundKey.publicKey.toString('hex'),
                lockBlockDeltaIn: 100, // Less than the minimum allowed
            }),
        ).rejects.toThrow('lockBlockDeltaIn must be at least 144 blocks');
    });

    it('should refund after timeout block height', async () => {
        const { paymentRequest } = await lndUser.createInvoice(0.0025);
        const swap = await swapService.createSwapIn({
            chain: 'BITCOIN',
            invoice: paymentRequest!,
            refundAddress: async () => 'bcrt1qls85t60c5ggt3wwh7d5jfafajnxlhyelcsm3sf',
            lockBlockDeltaIn: 144, // Minimum allowed value
        });
        swap.start();
        await waitFor(async () => swap.value?.status === 'CREATED');
        assert(swap.value != null);

        // Send the input amount to the contract address
        await bitcoind.sendToAddress(swap.value.contractAddress, swap.value.inputAmount);
        await waitFor(async () => swap.value?.status === 'CONTRACT_FUNDED_UNCONFIRMED');

        // Simulate passing the timeout block height
        await bitcoind.mine(145);

        await waitFor(async () => swap.value?.status === 'CONTRACT_REFUNDED_UNCONFIRMED');
        await bitcoind.mine(6);
        await waitFor(async () => swap.value?.status === 'DONE');
        expect(swap.value.outcome).toEqual<SwapOutcome>('REFUNDED');
    });

    it('should complete a swap in with liquid', async () => {
        const { paymentRequest, rHash } = await lndUser.createInvoice(0.0025);
        const swap = await swapService.createSwapIn({
            chain: 'LIQUID',
            invoice: paymentRequest!,
            refundAddress: () => {
                throw new Error('should not be called');
            },
        });
        swap.start();
        await waitForSwapStatus(swap, 'CREATED');
        assert(swap.value != null);

        await elements.sendToAddress(swap.value.contractAddress, swap.value.inputAmount);
        await waitForSwapStatus(swap, 'CONTRACT_FUNDED_UNCONFIRMED');
        await elements.mine();
        await waitForSwapStatus(swap, 'CONTRACT_CLAIMED_UNCONFIRMED');
        await elements.mine();
        await waitForSwapStatus(swap, 'DONE');

        expect(swap.value.outcome).toEqual<SwapOutcome>('SUCCESS');
        const invoice = await lndUser.lookupInvoice(rHash as Buffer);
        expect(invoice.state).toEqual('SETTLED');
    });

    it('should refund swap-in after payment with wrong amount', async () => {
        const { paymentRequest } = await lndUser.createInvoice(0.0025);
        const swap = await swapService.createSwapIn({
            chain: 'BITCOIN',
            invoice: paymentRequest!,
            lockBlockDeltaIn: 144, // Minimum allowed value
            refundAddress: async () => 'bcrt1qls85t60c5ggt3wwh7d5jfafajnxlhyelcsm3sf',
        });
        swap.start();
        await waitForSwapStatus(swap, 'CREATED');
        assert(swap.value != null);

        // Send the input amount to the contract address a with a small extra amount to overpay (mismatched payment)
        await bitcoind.sendToAddress(swap.value.contractAddress, swap.value.inputAmount + 0.0001);
        await waitForSwapStatus(swap, 'CONTRACT_AMOUNT_MISMATCH_UNCONFIRMED');
        await bitcoind.mine();
        await waitForSwapStatus(swap, 'CONTRACT_AMOUNT_MISMATCH');

        // Simulate passing the timeout block height
        await bitcoind.mine(145);
        await waitFor(async () => swap.value?.status === 'CONTRACT_REFUNDED_UNCONFIRMED');

        // Wait for the refund to be confirmed
        await bitcoind.mine(6);
        await waitFor(async () => swap.value?.status === 'DONE');
        expect(swap.value.outcome).toEqual<SwapOutcome>('REFUNDED');
    });

  
    async function setUpComposeEnvironment(): Promise<void> {
        const configFilePath = `${os.tmpdir()}/40swap-test-${crypto.randomBytes(4).readUInt32LE(0)}.yml`;
        const composeDef = new DockerComposeEnvironment('test/resources', 'docker-compose.yml')
            .withBuild()
            .withWaitStrategy('40swap_backend', Wait.forHealthCheck())
            .withWaitStrategy('40swap_lnd_lsp', Wait.forLogMessage(/.*Waiting for chain backend to finish sync.*/))
            .withWaitStrategy('40swap_lnd_alice', Wait.forLogMessage(/.*Waiting for chain backend to finish sync.*/))
            .withWaitStrategy('40swap_lnd_user', Wait.forLogMessage(/.*Waiting for chain backend to finish sync.*/))
            .withWaitStrategy('40swap_elements', Wait.forLogMessage(/.*init message: Done loading.*/))
            .withEnvironment({ BACKEND_CONFIG_FILE: configFilePath });
        compose = await composeDef.up(['lnd-lsp', 'elements']);

        lndLsp = await Lnd.fromContainer(compose.getContainer('40swap_lnd_lsp'));
        const elementsWalletName = 'main';
        elements = new Elements(compose.getContainer('40swap_elements'), elementsWalletName);
        // Initialize Elements wallet and get xpub
        await elements.startDescriptorWallet();
        await elements.mine(101);
        const xpub = await elements.getXpub();

        const config = {
            server: {
                port: 8081,
            },
            db: {
                host: 'postgres',
                port: 5432,
                username: '40swap',
                password: '40swap',
                database: '40swap',
            },
            bitcoin: {
                network: 'regtest',
                requiredConfirmations: 3,
            },
            nbxplorer: {
                baseUrl: 'http://nbxplorer:32838/v1/cryptos',
                fallbackFeeRate: 10,
            },
            mempoolBlockExplorer: {
                url: 'http://localhost:7084',
            },
            swap: {
                feePercentage: 0.5,
                minimumAmount: 0.002,
                maximumAmount: 0.013,
                expiryDuration: 'PT30M',
                lockBlockDelta: {
                    minIn: 144,
                    in: 432,
                    out: 144,
                },
            },
            lnd: {
                socket: 'lnd-lsp:10009',
                cert: lndLsp.cert,
                macaroon: lndLsp.macaroon,
            },
            elements: {
                network: 'regtest',
                rpcUrl: 'http://elements:18884',
                rpcUsername: '40swap',
                rpcPassword: 'pass',
                rpcWallet: elementsWalletName,
                esploraUrl: 'http://localhost:3000',
                xpub,
            },
        };
        fs.writeFileSync(configFilePath, JSON.stringify(config, null, 2));

        compose = await composeDef.up();
        lndUser = await Lnd.fromContainer(compose.getContainer('40swap_lnd_user'));
        lndAlice = await Lnd.fromContainer(compose.getContainer('40swap_lnd_alice'));
        bitcoind = new Bitcoind(compose.getContainer('40swap_bitcoind'));
        const backendContainer = compose.getContainer('40swap_backend');
        const backendBaseUrl = `http://${backendContainer.getHost()}:${backendContainer.getMappedPort(8081)}`;
        backend = new FortySwapClient(backendBaseUrl);
        swapService = new SwapService({
            network,
            baseUrl: backendBaseUrl,
            persistence: new InMemoryPersistence(),
        });
    }

    async function setUpBlockchains(): Promise<void> {
        const allLnds = [lndLsp, lndUser, lndAlice];

        await bitcoind.mine(10);
        await waitForChainSync(allLnds);
        for (const lnd of allLnds) {
            for (let i = 0; i < 10; i++) {
                await bitcoind.sendToAddress(lnd.address, 5);
            }
        }
        await bitcoind.mine();
        await lndLsp.connect(lndAlice.uri);
        await lndLsp.connect(lndUser.uri);
        await lndAlice.connect(lndUser.uri);
        await waitForChainSync(allLnds);
        await lndLsp.openChannel(lndAlice.pubkey, 0.16);
        await lndAlice.openChannel(lndUser.pubkey, 0.16);
        await lndUser.openChannel(lndAlice.pubkey, 0.16);
        await lndAlice.openChannel(lndLsp.pubkey, 0.16);
        await bitcoind.mine();
        await waitForChainSync(allLnds);

        // just to bootstrap the graph
        const ch = await lndLsp.openChannel(lndUser.pubkey, 0.16);
        await bitcoind.mine();
        await waitForChainSync(allLnds);
        // Force close the channel to avoid flaky issue 'unable to gracefully close channel while peer is offline
        // (try force closing it instead):  channel link not found'
        await lndLsp.closeChannel(ch, true);
        await bitcoind.mine();
        await waitForChainSync(allLnds);
        await waitFor(async () => (await lndLsp.describeGraph()).nodes?.length === 3);
    }
});<|MERGE_RESOLUTION|>--- conflicted
+++ resolved
@@ -6,14 +6,8 @@
 import { Lnd } from './Lnd';
 import { Bitcoind } from './Bitcoind';
 import { Elements } from './Elements';
-<<<<<<< HEAD
-import { BackendRestClient } from './BackendRestClient';
-import { ECPair, waitFor, waitForChainSync } from './utils';
-import { networks, Psbt } from 'bitcoinjs-lib';
-=======
 import { ECPair, waitFor, waitForChainSync, waitForSwapStatus } from './utils';
 import { networks } from 'bitcoinjs-lib';
->>>>>>> 06a86233
 import { jest } from '@jest/globals';
 import assert from 'node:assert';
 
