import { DockerComposeEnvironment, StartedDockerComposeEnvironment, Wait } from 'testcontainers';
import * as os from 'node:os';
import * as crypto from 'node:crypto';
import * as fs from 'node:fs';
import { FortySwapClient, InMemoryPersistence, SwapService, SwapOutcome } from '@40swap/shared';
import { Lnd } from './Lnd';
import { Bitcoind } from './Bitcoind';
import { Elements } from './Elements';
import { ECPair, waitFor, waitForChainSync, waitForSwapStatus } from './utils';
import { networks } from 'bitcoinjs-lib';
import { jest } from '@jest/globals';
import assert from 'node:assert';

jest.setTimeout(2 * 60 * 1000);

const network = networks.regtest;

describe('40Swap backend', () => {
    let compose: StartedDockerComposeEnvironment;
    let lndLsp: Lnd;
    let lndUser: Lnd;
    let lndAlice: Lnd;
    let bitcoind: Bitcoind;
    let elements: Elements;
    let backend: FortySwapClient;
    let swapService: SwapService;

    beforeAll(async () => {
        await setUpComposeEnvironment();
        await setUpBlockchains();
    });

    afterAll(async () => {
        await compose.down();
    });

    it('should complete a swap in', async () => {
        const { paymentRequest, rHash } = await lndUser.createInvoice(0.0025);
        const swap = await swapService.createSwapIn({
            chain: 'BITCOIN',
            invoice: paymentRequest!,
            refundAddress: () => {
                throw new Error('should not be called');
            },
        });
        swap.start();
        await waitForSwapStatus(swap, 'CREATED');
        assert(swap.value != null);

        await bitcoind.sendToAddress(swap.value.contractAddress, swap.value.inputAmount);
        await waitForSwapStatus(swap, 'CONTRACT_FUNDED_UNCONFIRMED');
        await bitcoind.mine();
        await waitForSwapStatus(swap, 'CONTRACT_CLAIMED_UNCONFIRMED');
        await bitcoind.mine();
        await waitForSwapStatus(swap, 'DONE');

        expect(swap.value.outcome).toEqual<SwapOutcome>('SUCCESS');
        const invoice = await lndUser.lookupInvoice(rHash as Buffer);
        expect(invoice.state).toEqual('SETTLED');
    });

    it('should complete a liquid swap out', async () => {
        const claimAddress = await elements.getNewAddress();
        const swap = await swapService.createSwapOut({
            chain: 'LIQUID',
            inputAmount: 0.002,
            sweepAddress: claimAddress,
        });
        swap.start();

        await waitForSwapStatus(swap, 'CREATED');

        assert(swap.value != null);
        lndUser.sendPayment(swap.value.invoice);
        await waitForSwapStatus(swap, 'CONTRACT_FUNDED_UNCONFIRMED');

        await elements.mine(3);
        await waitForSwapStatus(swap, 'CONTRACT_FUNDED');

<<<<<<< HEAD
        await elements.mine(5);
        await swap.claim();
        await elements.mine(5);
        await waitForSwapStatus(swap, 'DONE');
        expect((await backend.out.find(swap.id)).outcome).toEqual<SwapOutcome>('SUCCESS');
=======
        await elements.mine(3);
        await waitForSwapStatus(swap, 'CONTRACT_CLAIMED_UNCONFIRMED');

        await elements.mine(3);
        await waitForSwapStatus(swap, 'DONE');

        expect(swap.value.outcome).toEqual<SwapOutcome>('SUCCESS');
>>>>>>> 989738a8

        // TODO verify that the funds are in claimAddress
    });

    it('should complete a swap out', async () => {
        // Create the swap out
        const swap = await swapService.createSwapOut({
            chain: 'BITCOIN',
            inputAmount: 0.002,
            sweepAddress: await lndUser.newAddress(),
        });
        swap.start();
        await waitForSwapStatus(swap, 'CREATED');
        assert(swap.value != null);

        // Pay the Lightning invoice
        lndUser.sendPayment(swap.value.invoice);
        await waitForSwapStatus(swap, 'CONTRACT_FUNDED_UNCONFIRMED');

        await bitcoind.mine();
        await waitForSwapStatus(swap, 'CONTRACT_FUNDED');
        await swap.claim();
        await waitForSwapStatus(swap, 'CONTRACT_CLAIMED_UNCONFIRMED');
        await bitcoind.mine();
        await waitForSwapStatus(swap, 'DONE');

        // Verify the swap outcome
        expect(swap.value.outcome).toEqual<SwapOutcome>('SUCCESS');
    });

    it('should properly handle a liquid swap out expiration', async () => {
        const claimAddress = await elements.getNewAddress();
        const swap = await swapService.createSwapOut({
            chain: 'LIQUID',
            inputAmount: 0.002,
            sweepAddress: claimAddress,
        });
        swap.start();

        await waitForSwapStatus(swap, 'CREATED');

        assert(swap.value != null);
        lndUser.sendPayment(swap.value.invoice);
        await waitForSwapStatus(swap, 'CONTRACT_FUNDED_UNCONFIRMED');

        swap.stop(); // so that it doesn't get claimed
        await elements.mine(5); // should move it to CONTRACT_FUNDED, but we can't assert it because the tracker is stopped
        const timeoutBlockHeight = swap.value.timeoutBlockHeight;
        const currentHeight = await elements.getBlockHeight();
        const blocksToMine = timeoutBlockHeight - currentHeight + 1;
        await elements.mine(blocksToMine);
        await waitFor(async () => (await backend.out.find(swap.id)).status === 'CONTRACT_REFUNDED_UNCONFIRMED');
        await elements.mine(10);
        await waitFor(async () => (await backend.out.find(swap.id)).status === 'DONE');
        expect((await backend.out.find(swap.id)).outcome).toEqual<SwapOutcome>('REFUNDED');
    });

    it('should complete a swap in with custom lockBlockDeltaIn', async () => {
        const { paymentRequest, rHash } = await lndUser.createInvoice(0.0025);
        const swap = await swapService.createSwapIn({
            chain: 'BITCOIN',
            invoice: paymentRequest!,
            lockBlockDeltaIn: 500, // Custom CLTV expiry for testing
            refundAddress: () => {
                throw new Error('should not be called');
            },
        });
        swap.start();
        await waitForSwapStatus(swap, 'CREATED');
        assert(swap.value != null);

        await bitcoind.sendToAddress(swap.value.contractAddress, swap.value.inputAmount);
        await waitForSwapStatus(swap, 'CONTRACT_FUNDED_UNCONFIRMED');
        await bitcoind.mine();
        await waitForSwapStatus(swap, 'CONTRACT_CLAIMED_UNCONFIRMED');
        await bitcoind.mine();
        await waitForSwapStatus(swap, 'DONE');

        expect(swap.value.outcome).toEqual<SwapOutcome>('SUCCESS');
        const invoice = await lndUser.lookupInvoice(rHash as Buffer);
        expect(invoice.state).toEqual('SETTLED');
    });

    it('should fail if lockBlockDeltaIn is less than 144', async () => {
        const refundKey = ECPair.makeRandom();
        const { paymentRequest } = await lndUser.createInvoice(0.0025);
        await expect(
            backend.in.create({
                chain: 'BITCOIN',
                invoice: paymentRequest!,
                refundPublicKey: refundKey.publicKey.toString('hex'),
                lockBlockDeltaIn: 100, // Less than the minimum allowed
            }),
        ).rejects.toThrow('lockBlockDeltaIn must be at least 144 blocks');
    });

    it('should refund after timeout block height', async () => {
        const { paymentRequest } = await lndUser.createInvoice(0.0025);
        const swap = await swapService.createSwapIn({
            chain: 'BITCOIN',
            invoice: paymentRequest!,
            refundAddress: async () => 'bcrt1qls85t60c5ggt3wwh7d5jfafajnxlhyelcsm3sf',
            lockBlockDeltaIn: 144, // Minimum allowed value
        });
        swap.start();
        await waitFor(async () => swap.value?.status === 'CREATED');
        assert(swap.value != null);

        // Send the input amount to the contract address
        await bitcoind.sendToAddress(swap.value.contractAddress, swap.value.inputAmount);
        await waitFor(async () => swap.value?.status === 'CONTRACT_FUNDED_UNCONFIRMED');

        // Simulate passing the timeout block height
        await bitcoind.mine(145);

        await waitFor(async () => swap.value?.status === 'CONTRACT_REFUNDED_UNCONFIRMED');
        await bitcoind.mine(6);
        await waitFor(async () => swap.value?.status === 'DONE');
        expect(swap.value.outcome).toEqual<SwapOutcome>('REFUNDED');
    });

    it('should complete a swap in with liquid', async () => {
        const { paymentRequest, rHash } = await lndUser.createInvoice(0.0025);
        const swap = await swapService.createSwapIn({
            chain: 'LIQUID',
            invoice: paymentRequest!,
            refundAddress: () => {
                throw new Error('should not be called');
            },
        });
        swap.start();
        await waitForSwapStatus(swap, 'CREATED');
        assert(swap.value != null);

        await elements.sendToAddress(swap.value.contractAddress, swap.value.inputAmount);
        await waitForSwapStatus(swap, 'CONTRACT_FUNDED_UNCONFIRMED');
        await elements.mine();
        await waitForSwapStatus(swap, 'CONTRACT_CLAIMED_UNCONFIRMED');
        await elements.mine();
        await waitForSwapStatus(swap, 'DONE');

        expect(swap.value.outcome).toEqual<SwapOutcome>('SUCCESS');
        const invoice = await lndUser.lookupInvoice(rHash as Buffer);
        expect(invoice.state).toEqual('SETTLED');
    });

    it('should refund swap-in after payment with wrong amount', async () => {
        const { paymentRequest } = await lndUser.createInvoice(0.0025);
        const swap = await swapService.createSwapIn({
            chain: 'BITCOIN',
            invoice: paymentRequest!,
            lockBlockDeltaIn: 144, // Minimum allowed value
            refundAddress: async () => 'bcrt1qls85t60c5ggt3wwh7d5jfafajnxlhyelcsm3sf',
        });
        swap.start();
        await waitForSwapStatus(swap, 'CREATED');
        assert(swap.value != null);

        // Send the input amount to the contract address a with a small extra amount to overpay (mismatched payment)
        await bitcoind.sendToAddress(swap.value.contractAddress, swap.value.inputAmount + 0.0001);
        await waitForSwapStatus(swap, 'CONTRACT_AMOUNT_MISMATCH_UNCONFIRMED');
        await bitcoind.mine();
        await waitForSwapStatus(swap, 'CONTRACT_AMOUNT_MISMATCH');

        // Simulate passing the timeout block height
        await bitcoind.mine(145);
        await waitFor(async () => swap.value?.status === 'CONTRACT_REFUNDED_UNCONFIRMED');

        // Wait for the refund to be confirmed
        await bitcoind.mine(6);
        await waitFor(async () => swap.value?.status === 'DONE');
        expect(swap.value.outcome).toEqual<SwapOutcome>('REFUNDED');
    });

    async function setUpComposeEnvironment(): Promise<void> {
        const configFilePath = `${os.tmpdir()}/40swap-test-${crypto.randomBytes(4).readUInt32LE(0)}.yml`;
        const composeDef = new DockerComposeEnvironment('test/resources', 'docker-compose.yml')
            .withBuild()
            .withWaitStrategy('40swap_backend', Wait.forHealthCheck())
            .withWaitStrategy('40swap_lnd_lsp', Wait.forLogMessage(/.*Waiting for chain backend to finish sync.*/))
            .withWaitStrategy('40swap_lnd_alice', Wait.forLogMessage(/.*Waiting for chain backend to finish sync.*/))
            .withWaitStrategy('40swap_lnd_user', Wait.forLogMessage(/.*Waiting for chain backend to finish sync.*/))
            .withWaitStrategy('40swap_elements', Wait.forLogMessage(/.*init message: Done loading.*/))
            .withEnvironment({ BACKEND_CONFIG_FILE: configFilePath });
        compose = await composeDef.up(['lnd-lsp', 'elements']);

        lndLsp = await Lnd.fromContainer(compose.getContainer('40swap_lnd_lsp'));
        const elementsWalletName = 'main';
        elements = new Elements(compose.getContainer('40swap_elements'), elementsWalletName);
        // Initialize Elements wallet and get xpub
        await elements.startDescriptorWallet();
        await elements.mine(101);
        const xpub = await elements.getXpub();

        const config = {
            server: {
                port: 8081,
            },
            db: {
                host: 'postgres',
                port: 5432,
                username: '40swap',
                password: '40swap',
                database: '40swap',
            },
            bitcoin: {
                network: 'regtest',
                requiredConfirmations: 3,
            },
            nbxplorer: {
                baseUrl: 'http://nbxplorer:32838/v1/cryptos',
                fallbackFeeRate: 10,
            },
            mempoolBlockExplorer: {
                url: 'http://localhost:7084',
            },
            swap: {
                feePercentage: 0.5,
                minimumAmount: 0.002,
                maximumAmount: 0.013,
                expiryDuration: 'PT30M',
                lockBlockDelta: {
                    minIn: 144,
                    in: 432,
                    out: 144,
                },
            },
            lnd: {
                socket: 'lnd-lsp:10009',
                cert: lndLsp.cert,
                macaroon: lndLsp.macaroon,
            },
            elements: {
                network: 'regtest',
                rpcUrl: 'http://elements:18884',
                rpcUsername: '40swap',
                rpcPassword: 'pass',
                rpcWallet: elementsWalletName,
                esploraUrl: 'http://localhost:3000',
                xpub,
            },
        };
        fs.writeFileSync(configFilePath, JSON.stringify(config, null, 2));

        compose = await composeDef.up();
        lndUser = await Lnd.fromContainer(compose.getContainer('40swap_lnd_user'));
        lndAlice = await Lnd.fromContainer(compose.getContainer('40swap_lnd_alice'));
        bitcoind = new Bitcoind(compose.getContainer('40swap_bitcoind'));
        const backendContainer = compose.getContainer('40swap_backend');
        const backendBaseUrl = `http://${backendContainer.getHost()}:${backendContainer.getMappedPort(8081)}`;
        backend = new FortySwapClient(backendBaseUrl);
        swapService = new SwapService({
            network,
            baseUrl: backendBaseUrl,
            persistence: new InMemoryPersistence(),
        });
    }

    async function setUpBlockchains(): Promise<void> {
        const allLnds = [lndLsp, lndUser, lndAlice];

        await bitcoind.mine(10);
        await waitForChainSync(allLnds);
        for (const lnd of allLnds) {
            for (let i = 0; i < 10; i++) {
                await bitcoind.sendToAddress(lnd.address, 5);
            }
        }
        await bitcoind.mine();
        await lndLsp.connect(lndAlice.uri);
        await lndLsp.connect(lndUser.uri);
        await lndAlice.connect(lndUser.uri);
        await waitForChainSync(allLnds);
        await lndLsp.openChannel(lndAlice.pubkey, 0.16);
        await lndAlice.openChannel(lndUser.pubkey, 0.16);
        await lndUser.openChannel(lndAlice.pubkey, 0.16);
        await lndAlice.openChannel(lndLsp.pubkey, 0.16);
        await bitcoind.mine();
        await waitForChainSync(allLnds);

        // just to bootstrap the graph
        const ch = await lndLsp.openChannel(lndUser.pubkey, 0.16);
        await bitcoind.mine();
        await waitForChainSync(allLnds);
        // Force close the channel to avoid flaky issue 'unable to gracefully close channel while peer is offline
        // (try force closing it instead):  channel link not found'
        await lndLsp.closeChannel(ch, true);
        await bitcoind.mine();
        await waitForChainSync(allLnds);
        await waitFor(async () => (await lndLsp.describeGraph()).nodes?.length === 3);
    }
});<|MERGE_RESOLUTION|>--- conflicted
+++ resolved
@@ -77,13 +77,6 @@
         await elements.mine(3);
         await waitForSwapStatus(swap, 'CONTRACT_FUNDED');
 
-<<<<<<< HEAD
-        await elements.mine(5);
-        await swap.claim();
-        await elements.mine(5);
-        await waitForSwapStatus(swap, 'DONE');
-        expect((await backend.out.find(swap.id)).outcome).toEqual<SwapOutcome>('SUCCESS');
-=======
         await elements.mine(3);
         await waitForSwapStatus(swap, 'CONTRACT_CLAIMED_UNCONFIRMED');
 
@@ -91,7 +84,6 @@
         await waitForSwapStatus(swap, 'DONE');
 
         expect(swap.value.outcome).toEqual<SwapOutcome>('SUCCESS');
->>>>>>> 989738a8
 
         // TODO verify that the funds are in claimAddress
     });
