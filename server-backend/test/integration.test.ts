import { DockerComposeEnvironment, StartedDockerComposeEnvironment, Wait } from 'testcontainers';
import * as os from 'node:os';
import * as crypto from 'node:crypto';
import * as fs from 'node:fs';
import { FortySwapClient, InMemoryPersistence, SwapService, SwapOutcome } from '@40swap/shared';
import { Lnd } from './Lnd';
import { Bitcoind } from './Bitcoind';
import { Elements } from './Elements';
import { ECPair, waitFor, waitForChainSync, waitForSwapStatus } from './utils';
import { networks } from 'bitcoinjs-lib';
import { jest } from '@jest/globals';
import assert from 'node:assert';

jest.setTimeout(2 * 60 * 1000);

const network = networks.regtest;

describe('40Swap backend', () => {
    let compose: StartedDockerComposeEnvironment;
    let lndLsp: Lnd;
    let lndUser: Lnd;
    let lndAlice: Lnd;
    let bitcoind: Bitcoind;
    let elements: Elements;
    let backend: FortySwapClient;
    let swapService: SwapService;

    beforeAll(async () => {
        await setUpComposeEnvironment();
        await setUpBlockchains();
    });

    afterAll(async () => {
        await compose.down();
    });

    it('should complete a swap in', async () => {
        const { paymentRequest, rHash } = await lndUser.createInvoice(0.0025);
        const swap = await swapService.createSwapIn({
            chain: 'BITCOIN',
            invoice: paymentRequest!,
            refundAddress: () => {
                throw new Error('should not be called');
            },
        });
        swap.start();
        await waitForSwapStatus(swap, 'CREATED');
        assert(swap.value != null);

        await bitcoind.sendToAddress(swap.value.contractAddress, swap.value.inputAmount);
        await waitForSwapStatus(swap, 'CONTRACT_FUNDED_UNCONFIRMED');
        await bitcoind.mine();
        await waitForSwapStatus(swap, 'CONTRACT_CLAIMED_UNCONFIRMED');
        await bitcoind.mine();
        await waitForSwapStatus(swap, 'DONE');

        expect(swap.value.outcome).toEqual<SwapOutcome>('SUCCESS');
        const invoice = await lndUser.lookupInvoice(rHash as Buffer);
        expect(invoice.state).toEqual('SETTLED');
    });

    it('should complete a liquid swap out', async () => {
        const claimAddress = await elements.getNewAddress();
        const swap = await swapService.createSwapOut({
            chain: 'LIQUID',
            inputAmount: 0.002,
            sweepAddress: claimAddress,
        });
        swap.start();

        await waitForSwapStatus(swap, 'CREATED');

        assert(swap.value != null);
        lndUser.sendPayment(swap.value.invoice);
        await waitForSwapStatus(swap, 'CONTRACT_FUNDED_UNCONFIRMED');

        await elements.mine(5);
        await waitForSwapStatus(swap, 'CONTRACT_FUNDED');

        await elements.mine();
        await waitForSwapStatus(swap, 'DONE');
        expect(swap.value.outcome).toEqual<SwapOutcome>('SUCCESS');

        // TODO verify that the funds are in claimAddress
    });

    it('should properly handle a liquid swap out expiration', async () => {
        const swap = await swapService.createSwapOut({
            chain: 'LIQUID',
            inputAmount: 0.002,
            sweepAddress: await elements.getNewAddress(),
        });
        swap.start();

        await waitForSwapStatus(swap, 'CREATED');

        assert(swap.value != null);
        void lndUser.sendPayment(swap.value.invoice);
        await waitForSwapStatus(swap, 'CONTRACT_FUNDED_UNCONFIRMED');

        swap.stop(); // so that it doesn't get claimed
        await elements.mine(5); // should move it to CONTRACT_FUNDED, but we can't assert it because the tracker is stopped

        const timeoutBlockHeight = swap.value.timeoutBlockHeight;
        const currentHeight = await elements.getBlockHeight();
        const blocksToMine = timeoutBlockHeight - currentHeight + 1;
<<<<<<< HEAD
        
        // Mine blocks to trigger expiration
        await elements.mine(blocksToMine);
        await waitFor(async () => (await backend.out.find(swap.swapId)).status === 'CONTRACT_REFUNDED_UNCONFIRMED');
        await elements.mine(11);
        await waitFor(async () => (await backend.out.find(swap.swapId)).status === 'DONE');
        swap = await backend.out.find(swap.swapId);
        expect(swap.outcome).toEqual<SwapOutcome>('REFUNDED');
=======
        await elements.mine(blocksToMine); // to trigger expiration

        swap.start();
        await waitForSwapStatus(swap, 'CONTRACT_EXPIRED');
        swap.stop();

        // TODO liquid refunds seem to be broken, this doesn't work
        // await sleep(1000); // give it a second to start the refund
        // swap.start();
        // await waitForSwapStatus(swap, 'CONTRACT_REFUNDED_UNCONFIRMED');
        // await elements.mine(5);
        // await waitForSwapStatus(swap, 'DONE');
        // expect(swap.value.outcome).toEqual<SwapOutcome>('REFUNDED');
>>>>>>> 9b6db887
    });

    it('should complete a swap in with custom lockBlockDeltaIn', async () => {
        const { paymentRequest, rHash } = await lndUser.createInvoice(0.0025);
        const swap = await swapService.createSwapIn({
            chain: 'BITCOIN',
            invoice: paymentRequest!,
            lockBlockDeltaIn: 500, // Custom CLTV expiry for testing
            refundAddress: () => {
                throw new Error('should not be called');
            },
        });
        swap.start();
        await waitForSwapStatus(swap, 'CREATED');
        assert(swap.value != null);

        await bitcoind.sendToAddress(swap.value.contractAddress, swap.value.inputAmount);
        await waitForSwapStatus(swap, 'CONTRACT_FUNDED_UNCONFIRMED');
        await bitcoind.mine();
        await waitForSwapStatus(swap, 'CONTRACT_CLAIMED_UNCONFIRMED');
        await bitcoind.mine();
        await waitForSwapStatus(swap, 'DONE');

        expect(swap.value.outcome).toEqual<SwapOutcome>('SUCCESS');
        const invoice = await lndUser.lookupInvoice(rHash as Buffer);
        expect(invoice.state).toEqual('SETTLED');
    });

    it('should fail if lockBlockDeltaIn is less than 144', async () => {
        const refundKey = ECPair.makeRandom();
        const { paymentRequest } = await lndUser.createInvoice(0.0025);
        await expect(
            backend.in.create({
                chain: 'BITCOIN',
                invoice: paymentRequest!,
                refundPublicKey: refundKey.publicKey.toString('hex'),
                lockBlockDeltaIn: 100, // Less than the minimum allowed
            }),
        ).rejects.toThrow('lockBlockDeltaIn must be at least 144 blocks');
    });

    it('should refund after timeout block height', async () => {
        const { paymentRequest } = await lndUser.createInvoice(0.0025);
        const swap = await swapService.createSwapIn({
            chain: 'BITCOIN',
            invoice: paymentRequest!,
            refundAddress: async () => 'bcrt1qls85t60c5ggt3wwh7d5jfafajnxlhyelcsm3sf',
            lockBlockDeltaIn: 144, // Minimum allowed value
        });
        swap.start();
        await waitFor(async () => swap.value?.status === 'CREATED');
        assert(swap.value != null);

        // Send the input amount to the contract address
        await bitcoind.sendToAddress(swap.value.contractAddress, swap.value.inputAmount);
        await waitFor(async () => swap.value?.status === 'CONTRACT_FUNDED_UNCONFIRMED');

        // Simulate passing the timeout block height
        await bitcoind.mine(145);

        await waitFor(async () => swap.value?.status === 'CONTRACT_REFUNDED_UNCONFIRMED');
        await bitcoind.mine(6);
        await waitFor(async () => swap.value?.status === 'DONE');
        expect(swap.value.outcome).toEqual<SwapOutcome>('REFUNDED');
    });

    it('should complete a swap in with liquid', async () => {
        const { paymentRequest, rHash } = await lndUser.createInvoice(0.0025);
        const swap = await swapService.createSwapIn({
            chain: 'LIQUID',
            invoice: paymentRequest!,
            refundAddress: () => {
                throw new Error('should not be called');
            },
        });
        swap.start();
        await waitForSwapStatus(swap, 'CREATED');
        assert(swap.value != null);

        await elements.sendToAddress(swap.value.contractAddress, swap.value.inputAmount);
        await waitForSwapStatus(swap, 'CONTRACT_FUNDED_UNCONFIRMED');
        await elements.mine();
        await waitForSwapStatus(swap, 'CONTRACT_CLAIMED_UNCONFIRMED');
        await elements.mine();
        await waitForSwapStatus(swap, 'DONE');

        expect(swap.value.outcome).toEqual<SwapOutcome>('SUCCESS');
        const invoice = await lndUser.lookupInvoice(rHash as Buffer);
        expect(invoice.state).toEqual('SETTLED');
    });

    it('should refund swap-in after payment with wrong amount', async () => {
        const { paymentRequest } = await lndUser.createInvoice(0.0025);
        const swap = await swapService.createSwapIn({
            chain: 'BITCOIN',
            invoice: paymentRequest!,
            lockBlockDeltaIn: 144, // Minimum allowed value
            refundAddress: async () => 'bcrt1qls85t60c5ggt3wwh7d5jfafajnxlhyelcsm3sf',
        });
        swap.start();
        await waitForSwapStatus(swap, 'CREATED');
        assert(swap.value != null);

        // Send the input amount to the contract address a with a small extra amount to overpay (mismatched payment)
        await bitcoind.sendToAddress(swap.value.contractAddress, swap.value.inputAmount + 0.0001);
        await waitForSwapStatus(swap, 'CONTRACT_AMOUNT_MISMATCH_UNCONFIRMED');
        await bitcoind.mine();
        await waitForSwapStatus(swap, 'CONTRACT_AMOUNT_MISMATCH');

        // Simulate passing the timeout block height
        await bitcoind.mine(145);
        await waitFor(async () => swap.value?.status === 'CONTRACT_REFUNDED_UNCONFIRMED');

        // Wait for the refund to be confirmed
        await bitcoind.mine(6);
        await waitFor(async () => swap.value?.status === 'DONE');
        expect(swap.value.outcome).toEqual<SwapOutcome>('REFUNDED');
    });

    async function setUpComposeEnvironment(): Promise<void> {
        const configFilePath = `${os.tmpdir()}/40swap-test-${crypto.randomBytes(4).readUInt32LE(0)}.yml`;
        const composeDef = new DockerComposeEnvironment('test/resources', 'docker-compose.yml')
            .withBuild()
            .withWaitStrategy('40swap_backend', Wait.forHealthCheck())
            .withWaitStrategy('40swap_lnd_lsp', Wait.forLogMessage(/.*Waiting for chain backend to finish sync.*/))
            .withWaitStrategy('40swap_lnd_alice', Wait.forLogMessage(/.*Waiting for chain backend to finish sync.*/))
            .withWaitStrategy('40swap_lnd_user', Wait.forLogMessage(/.*Waiting for chain backend to finish sync.*/))
            .withWaitStrategy('40swap_elements', Wait.forLogMessage(/.*init message: Done loading.*/))
            .withEnvironment({ BACKEND_CONFIG_FILE: configFilePath });
        compose = await composeDef.up(['lnd-lsp', 'elements']);

        lndLsp = await Lnd.fromContainer(compose.getContainer('40swap_lnd_lsp'));
        const elementsWalletName = 'main';
        elements = new Elements(compose.getContainer('40swap_elements'), elementsWalletName);
        // Initialize Elements wallet and get xpub
        await elements.startDescriptorWallet();
        await elements.mine(101);
        const xpub = await elements.getXpub();

        const config = {
            server: {
                port: 8081,
            },
            db: {
                host: 'postgres',
                port: 5432,
                username: '40swap',
                password: '40swap',
                database: '40swap',
            },
            bitcoin: {
                network: 'regtest',
                requiredConfirmations: 3,
            },
            nbxplorer: {
                baseUrl: 'http://nbxplorer:32838/v1/cryptos',
                fallbackFeeRate: 10,
            },
            mempoolBlockExplorer: {
                url: 'http://localhost:7084',
            },
            swap: {
                feePercentage: 0.5,
                minimumAmount: 0.002,
                maximumAmount: 0.013,
                expiryDuration: 'PT30M',
                lockBlockDelta: {
                    minIn: 144,
                    in: 432,
                    out: 20,
                },
            },
            lnd: {
                socket: 'lnd-lsp:10009',
                cert: lndLsp.cert,
                macaroon: lndLsp.macaroon,
            },
            elements: {
                network: 'regtest',
                rpcUrl: 'http://elements:18884',
                rpcUsername: '40swap',
                rpcPassword: 'pass',
                rpcWallet: elementsWalletName,
                esploraUrl: 'http://localhost:3000',
                xpub,
            },
        };
        fs.writeFileSync(configFilePath, JSON.stringify(config, null, 2));

        compose = await composeDef.up();
        lndUser = await Lnd.fromContainer(compose.getContainer('40swap_lnd_user'));
        lndAlice = await Lnd.fromContainer(compose.getContainer('40swap_lnd_alice'));
        bitcoind = new Bitcoind(compose.getContainer('40swap_bitcoind'));
        const backendContainer = compose.getContainer('40swap_backend');
        const backendBaseUrl = `http://${backendContainer.getHost()}:${backendContainer.getMappedPort(8081)}`;
        backend = new FortySwapClient(backendBaseUrl);
        swapService = new SwapService({
            network,
            baseUrl: backendBaseUrl,
            persistence: new InMemoryPersistence(),
        });
    }

    async function setUpBlockchains(): Promise<void> {
        const allLnds = [lndLsp, lndUser, lndAlice];

        await bitcoind.mine(10);
        await waitForChainSync(allLnds);
        for (const lnd of allLnds) {
            for (let i = 0; i < 10; i++) {
                await bitcoind.sendToAddress(lnd.address, 5);
            }
        }
        await bitcoind.mine();
        await lndLsp.connect(lndAlice.uri);
        await lndLsp.connect(lndUser.uri);
        await lndAlice.connect(lndUser.uri);
        await waitForChainSync(allLnds);
        await lndLsp.openChannel(lndAlice.pubkey, 0.16);
        await lndAlice.openChannel(lndUser.pubkey, 0.16);
        await lndUser.openChannel(lndAlice.pubkey, 0.16);
        await lndAlice.openChannel(lndLsp.pubkey, 0.16);
        await bitcoind.mine();
        await waitForChainSync(allLnds);

        // just to bootstrap the graph
        const ch = await lndLsp.openChannel(lndUser.pubkey, 0.16);
        await bitcoind.mine();
        await waitForChainSync(allLnds);
        // Force close the channel to avoid flaky issue 'unable to gracefully close channel while peer is offline
        // (try force closing it instead):  channel link not found'
        await lndLsp.closeChannel(ch, true);
        await bitcoind.mine();
        await waitForChainSync(allLnds);
        await waitFor(async () => (await lndLsp.describeGraph()).nodes?.length === 3);
    }
});<|MERGE_RESOLUTION|>--- conflicted
+++ resolved
@@ -104,21 +104,18 @@
         const timeoutBlockHeight = swap.value.timeoutBlockHeight;
         const currentHeight = await elements.getBlockHeight();
         const blocksToMine = timeoutBlockHeight - currentHeight + 1;
-<<<<<<< HEAD
-        
+
+        swap.start();
+        await waitForSwapStatus(swap, 'CONTRACT_EXPIRED');
+        swap.stop();
+
         // Mine blocks to trigger expiration
         await elements.mine(blocksToMine);
-        await waitFor(async () => (await backend.out.find(swap.swapId)).status === 'CONTRACT_REFUNDED_UNCONFIRMED');
+        await waitForSwapStatus(swap, 'CREATED');
+        await waitForSwapStatus(swap, 'CONTRACT_REFUNDED_UNCONFIRMED');
         await elements.mine(11);
-        await waitFor(async () => (await backend.out.find(swap.swapId)).status === 'DONE');
-        swap = await backend.out.find(swap.swapId);
-        expect(swap.outcome).toEqual<SwapOutcome>('REFUNDED');
-=======
-        await elements.mine(blocksToMine); // to trigger expiration
-
-        swap.start();
-        await waitForSwapStatus(swap, 'CONTRACT_EXPIRED');
-        swap.stop();
+        await waitForSwapStatus(swap, 'DONE');
+        expect(swap.value.outcome).toEqual<SwapOutcome>('REFUNDED');
 
         // TODO liquid refunds seem to be broken, this doesn't work
         // await sleep(1000); // give it a second to start the refund
@@ -127,7 +124,6 @@
         // await elements.mine(5);
         // await waitForSwapStatus(swap, 'DONE');
         // expect(swap.value.outcome).toEqual<SwapOutcome>('REFUNDED');
->>>>>>> 9b6db887
     });
 
     it('should complete a swap in with custom lockBlockDeltaIn', async () => {
