--- conflicted
+++ resolved
@@ -369,9 +369,5 @@
         }
     });
 
-<<<<<<< HEAD
-program.parseAsync();
-=======
 // @ts-ignore
-await program.parseAsync();
->>>>>>> 0075cbac
+await program.parseAsync();