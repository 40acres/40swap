--- conflicted
+++ resolved
@@ -155,7 +155,6 @@
         const { swap } = this;
         // TODO: the output is also found by buildClaimTx(), needs refactor
         const output = event.data.outputs.find(o => o.address === swap.contractAddress);
-<<<<<<< HEAD
         assert(output != null, 'There was a problem finding the output');
         
         // Handle both Bitcoin and Liquid outputs by checking if it's a Liquid transaction
@@ -164,12 +163,8 @@
             ? new Decimal((output as NBXplorerLiquidTransactionOutput).value.value)
             : new Decimal((output as NBXplorerBitcoinTransactionOutput).value);
             
-        const receivedAmount = outputValue.div(1e8);
-=======
-        assert(output != null);
-        const receivedAmount = new Decimal(output.value).div(1e8);
+        const receivedAmount = new Decimal(outputValue).div(1e8);
         // Handle mismatched payment by checking if the received amount is different than the expected amount, if so, this is considered a failed swap but will be processed until contract is expired to be able to be refunded by the sender
->>>>>>> f111559c
         if (!receivedAmount.equals(swap.inputAmount)) {
             // eslint-disable-next-line max-len
             this.logger.warn(`Contract amount mismatch. Incoming ${receivedAmount.toNumber()}, expected ${swap.inputAmount.toNumber()} (id=${this.swap.id})`);
@@ -186,10 +181,7 @@
             if (event.data.transactionData.height != null) {
                 swap.lockTxHeight = event.data.transactionData.height;
             }
-<<<<<<< HEAD
             swap.inputAmount = receivedAmount.toDecimalPlaces(8);
-=======
->>>>>>> f111559c
             swap.lockTx = Buffer.from(event.data.transactionData.transaction, 'hex');
             if (this.swap.status === 'CREATED') {
                 swap.status = 'CONTRACT_FUNDED_UNCONFIRMED';
