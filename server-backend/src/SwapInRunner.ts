--- conflicted
+++ resolved
@@ -1,17 +1,4 @@
-<<<<<<< HEAD
-import { 
-    NBXplorerBlockEvent, 
-    NBXplorerBitcoinTransactionOutput, 
-    NBXplorerNewTransactionEvent, 
-=======
-import {
-    NBXplorerBlockEvent,
-    NBXplorerBitcoinTransactionOutput,
-    NBXplorerLiquidTransactionOutput,
-    NBXplorerNewTransactionEvent,
->>>>>>> 6840dbed
-    NbxplorerService,
-} from './NbxplorerService.js';
+import { NBXplorerBlockEvent, NBXplorerBitcoinTransactionOutput, NBXplorerNewTransactionEvent, NbxplorerService } from './NbxplorerService.js';
 import { Logger } from '@nestjs/common';
 import { SwapIn } from './entities/SwapIn.js';
 import { Repository } from 'typeorm';
@@ -29,12 +16,8 @@
 import { clearInterval } from 'node:timers';
 import { sleep } from './utils.js';
 import * as liquid from 'liquidjs-lib';
-<<<<<<< HEAD
-import { getBitcoinBlockHeightFromLiquidValue, LiquidClaimPSETBuilder } from './LiquidUtils.js';
-=======
 import { liquidBlocksToBitcoinBlocks, LiquidClaimPSETBuilder } from './LiquidUtils.js';
 
->>>>>>> 6840dbed
 const ECPair = ECPairFactory(ecc);
 
 export class SwapInRunner {
@@ -152,10 +135,9 @@
         const match = event.data.trackedSource.match(addressRegex);
         if (match != null) {
             const txAddress = match[1];
-<<<<<<< HEAD
             if (swap.chain === 'BITCOIN') {
                 if (swap.contractAddress === txAddress) {
-                    if (event.data.outputs.find(o => o.address === swap.contractAddress) != null) {
+                    if (event.data.outputs.find((o) => o.address === swap.contractAddress) != null) {
                         await this.processContractFundingTx(event);
                     } else {
                         await this.processContractSpendingTx(event);
@@ -164,21 +146,13 @@
             } else if (swap.chain === 'LIQUID') {
                 const confidentialAddress = liquid.address.fromConfidential(swap.contractAddress);
                 if (confidentialAddress.unconfidentialAddress === txAddress) {
-                    if (event.data.outputs.find(o => o.address === confidentialAddress.unconfidentialAddress) != null) {
+                    if (event.data.outputs.find((o) => o.address === confidentialAddress.unconfidentialAddress) != null) {
                         await this.processContractFundingTx(event);
                     } else {
                         await this.processContractSpendingTx(event);
                     }
-=======
-            if (swap.contractAddress === txAddress) {
-                if (event.data.outputs.find((o) => o.address === swap.contractAddress) != null) {
-                    await this.processContractFundingTx(event);
-                } else {
-                    await this.processContractSpendingTx(event);
->>>>>>> 6840dbed
-                }
-            }
-
+                }
+            }
         }
     }
 
@@ -187,17 +161,13 @@
 
         const { swap } = this;
         // TODO: the output is also found by buildClaimTx(), needs refactor
-<<<<<<< HEAD
         let output = null;
         if (swap.chain === 'BITCOIN') {
-            output = event.data.outputs.find(o => o.address === swap.contractAddress);
+            output = event.data.outputs.find((o) => o.address === swap.contractAddress);
         } else if (swap.chain === 'LIQUID') {
             const confidentialAddress = liquid.address.fromConfidential(swap.contractAddress);
-            output = event.data.outputs.find(o => o.address === confidentialAddress.unconfidentialAddress);
-        }
-=======
-        const output = event.data.outputs.find((o) => o.address === swap.contractAddress);
->>>>>>> 6840dbed
+            output = event.data.outputs.find((o) => o.address === confidentialAddress.unconfidentialAddress);
+        }
         assert(output != null, 'There was a problem finding the output');
 
         // Handle both Bitcoin and Liquid outputs by checking if it's a Liquid transaction
@@ -212,7 +182,7 @@
                 return;
             }
         }
-        const outputValue =  isLiquidTx
+        const outputValue = isLiquidTx
             ? new Decimal((output as liquid.confidential.UnblindOutputResult).value)
             : new Decimal((output as NBXplorerBitcoinTransactionOutput).value);
 
@@ -273,21 +243,15 @@
             const network = getLiquidNetworkFromBitcoinNetwork(this.bitcoinConfig.network);
             unlockTx = liquid.Transaction.fromHex(event.data.transactionData.transaction);
             isPayingToExternalAddress = event.data.outputs.length === 0;
-<<<<<<< HEAD
-            isSpendingFromContract = unlockTx.ins.find(i => i.hash.equals(liquid.Transaction.fromBuffer(swap.lockTx!).getHash())) != null;
+            isSpendingFromContract = unlockTx.ins.find((i) => i.hash.equals(liquid.Transaction.fromBuffer(swap.lockTx!).getHash())) != null;
             const sweepScript = liquid.address.fromConfidential(swap.sweepAddress).unconfidentialAddress;
-            isPayingToSweepAddress = unlockTx.outs.some(o => {
+            isPayingToSweepAddress = unlockTx.outs.some((o) => {
                 try {
                     return address.fromOutputScript(o.script, network) === sweepScript;
                 } catch (e) {
                     return false;
                 }
             });
-=======
-            isSpendingFromContract = unlockTx.ins.find((i) => i.hash.equals(liquid.Transaction.fromBuffer(swap.lockTx!).getHash())) != null;
-            const sweepScript = liquid.address.toOutputScript(swap.sweepAddress, network);
-            isPayingToSweepAddress = unlockTx.outs.some((o) => o.script.equals(sweepScript));
->>>>>>> 6840dbed
         }
 
         assert(unlockTx != null, 'There was a problem building the unlock transaction');
