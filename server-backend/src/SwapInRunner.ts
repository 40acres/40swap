import { 
    NBXplorerBlockEvent, 
    NBXplorerBitcoinTransactionOutput, 
    NBXplorerLiquidTransactionOutput, 
    NBXplorerNewTransactionEvent, 
    NbxplorerService,
} from './NbxplorerService.js';
import { Logger } from '@nestjs/common';
import { SwapIn } from './entities/SwapIn.js';
import { Repository } from 'typeorm';
import assert from 'node:assert';
import Decimal from 'decimal.js';
import { address, Transaction } from 'bitcoinjs-lib';
import { BitcoinConfigurationDetails, BitcoinService } from './BitcoinService.js';
import { LndService } from './LndService.js';
import { buildContractSpendBasePsbt, buildTransactionWithFee } from './bitcoin-utils.js';
import { getLiquidNetworkFromBitcoinNetwork, signContractSpend, SwapInStatus } from '@40swap/shared';
import { ECPairFactory } from 'ecpair';
import * as ecc from 'tiny-secp256k1';
import moment from 'moment';
import { FourtySwapConfiguration } from './configuration.js';
import { clearInterval } from 'node:timers';
import { sleep } from './utils.js';
import * as liquid from 'liquidjs-lib';
import { LiquidClaimPSETBuilder } from './LiquidUtils.js';

const ECPair = ECPairFactory(ecc);

export class SwapInRunner {
    private readonly logger = new Logger(SwapInRunner.name);
    private runningPromise: Promise<void>;
    private notifyFinished!: () => void;
    private expiryPoller: NodeJS.Timeout | undefined;

    constructor(
        private swap: SwapIn,
        private repository: Repository<SwapIn>,
        private bitcoinConfig: BitcoinConfigurationDetails,
        private bitcoinService: BitcoinService,
        private nbxplorer: NbxplorerService,
        private lnd: LndService,
        private swapConfig: FourtySwapConfiguration['swap'],
        private elementsConfig: FourtySwapConfiguration['elements'],
    ) {
        this.runningPromise = new Promise((resolve) => {
            this.notifyFinished = resolve;
        });
    }

    async run(): Promise<void> {
        if (this.swap.status === 'CREATED') {
            this.expiryPoller = setInterval(
                () => this.checkExpiry(),
                moment.duration(1, 'minute').asMilliseconds(),
            );
        }
        return this.runningPromise;
    }

    stop(): Promise<void> {
        // TODO handle pause
        this.notifyFinished();
        clearInterval(this.expiryPoller);
        return this.runningPromise;
    }

    private async checkExpiry(): Promise<void> {
        const { swap } = this;
        if (swap.status === 'CREATED') {
            const expired = moment(swap.createdAt).isBefore(moment().subtract(this.swapConfig.expiryDuration));
            if (expired) {
                this.logger.log(`Swap expired (id=${this.swap.id})`);
                swap.status = 'DONE';
                swap.outcome = 'EXPIRED';
                this.swap = await this.repository.save(swap);
                await this.stop();
            }
        } else {
            clearInterval(this.expiryPoller);
        }
    }

    private async retrySendPayment(invoice: string, cltvLimit: number, retries = 3, initialDelay = 300000, backoffFactor = 2): Promise<Buffer> {
        let delay = initialDelay;
        for (let attempt = 1; attempt <= retries; attempt++) {
            try {
                return await this.lnd.sendPayment(invoice, cltvLimit);
            } catch (e) {
                this.logger.warn(`Attempt ${attempt} to send payment failed (id=${this.swap.id})`, e);
                if (attempt === retries) {
                    throw e; // Throw error after exhausting retries
                }
                await sleep(delay);
                delay *= backoffFactor; // Double the delay for the next retry
            }
        }
        throw new Error('Retries exhausted');
    }

    private async onStatusChange(status: SwapInStatus): Promise<void> {
        this.logger.log(`Swap in changed to status ${status} (id=${this.swap.id})`);
        
        if (status === 'CONTRACT_FUNDED') {
            try {
                const cltvLimit = this.swap.timeoutBlockHeight - (await this.bitcoinService.getBlockHeight()) - 6;
                this.swap.preImage = await this.retrySendPayment(this.swap.invoice, cltvLimit);
            } catch (e) {
                // we don't do anything, just let the contract expire and handle it as a refund
                this.logger.error(`The lightning payment failed after retries (id=${this.swap.id})`, e);
                return;
            }
            this.swap.status = 'INVOICE_PAID';
            this.swap = await this.repository.save(this.swap);
            this.onStatusChange('INVOICE_PAID');
        } else if (status === 'INVOICE_PAID') {
            let claimTx: Transaction | liquid.Transaction | null = null;
            if (this.swap.chain === 'BITCOIN') {
                claimTx = this.buildClaimTx(
                    this.swap,
                    Transaction.fromBuffer(this.swap.lockTx!),
                    await this.bitcoinService.getMinerFeeRate('low_prio'),
                );
            } else if (this.swap.chain === 'LIQUID') {
                claimTx = await this.buildLiquidClaimTx(
                    this.swap,
                    liquid.Transaction.fromBuffer(this.swap.lockTx!),
                );
            }
            assert(claimTx != null, 'There was a problem building the claim transaction');
            await this.nbxplorer.broadcastTx(claimTx, this.swap.chain === 'BITCOIN' ? 'btc' : 'lbtc');
        } else if (status === 'DONE') {
            this.notifyFinished();
        }
    }

    async processNewTransaction(event: NBXplorerNewTransactionEvent): Promise<void> {
        const { swap } = this;
        const addressRegex = /ADDRESS:(.*)/;
        const match = event.data.trackedSource.match(addressRegex);
        if (match != null) {
            const txAddress = match[1];
            if (swap.contractAddress === txAddress) {
                if (event.data.outputs.find(o => o.address === swap.contractAddress) != null) {
                    await this.processContractFundingTx(event);
                } else {
                    await this.processContractSpendingTx(event);
                }
            }
        }
    }

    private async processContractFundingTx(event: NBXplorerNewTransactionEvent): Promise<void> {
        this.logger.debug(`Event data: ${JSON.stringify(event.data)}`);

        const { swap } = this;
        // TODO: the output is also found by buildClaimTx(), needs refactor
        const output = event.data.outputs.find(o => o.address === swap.contractAddress);
        assert(output != null, 'There was a problem finding the output');
        
        // Handle both Bitcoin and Liquid outputs by checking if it's a Liquid transaction
        const isLiquidTx = 'cryptoCode' in event.data && event.data.cryptoCode === 'LBTC';
        const outputValue = isLiquidTx
            ? new Decimal((output as NBXplorerLiquidTransactionOutput).value.value)
            : new Decimal((output as NBXplorerBitcoinTransactionOutput).value);
            
<<<<<<< HEAD
        const receivedAmount = outputValue.div(1e8);
=======
        const receivedAmount = new Decimal(outputValue).div(1e8);
        // Handle mismatched payment by checking if the received amount is different than the expected amount, if so, this is considered a failed swap but will be processed until contract is expired to be able to be refunded by the sender
>>>>>>> 23687d5d
        if (!receivedAmount.equals(swap.inputAmount)) {
            // eslint-disable-next-line max-len
            this.logger.warn(`Contract amount mismatch. Incoming ${receivedAmount.toNumber()}, expected ${swap.inputAmount.toNumber()} (id=${this.swap.id})`);
            if (this.swap.status === 'CREATED') {
                swap.status = 'CONTRACT_AMOUNT_MISMATCH_UNCONFIRMED';
                this.swap = await this.repository.save(swap);
                void this.onStatusChange('CONTRACT_AMOUNT_MISMATCH_UNCONFIRMED');
                return;
            }            
        }                        
                                            
        if (this.swap.status === 'CREATED' || this.swap.status === 'CONTRACT_FUNDED_UNCONFIRMED'|| this.swap.status === 'CONTRACT_AMOUNT_MISMATCH_UNCONFIRMED') {

            if (event.data.transactionData.height != null) {
                swap.lockTxHeight = event.data.transactionData.height;
            }
            swap.inputAmount = receivedAmount.toDecimalPlaces(8);
            swap.lockTx = Buffer.from(event.data.transactionData.transaction, 'hex');
            if (this.swap.status === 'CREATED') {
                swap.status = 'CONTRACT_FUNDED_UNCONFIRMED';
                this.swap = await this.repository.save(swap);
                void this.onStatusChange('CONTRACT_FUNDED_UNCONFIRMED');
            } else {
                this.swap = await this.repository.save(swap);
            }
        }
    }

    private async processContractSpendingTx(event: NBXplorerNewTransactionEvent): Promise<void> {
        const { swap } = this;
        assert(swap.lockTx != null);
        let unlockTx: Transaction | liquid.Transaction | null = null;
        let isPayingToExternalAddress = false;
        let isSpendingFromContract = false;
        let isPayingToSweepAddress = false;

        if (swap.chain === 'BITCOIN') {
            unlockTx = Transaction.fromHex(event.data.transactionData.transaction);
            isPayingToExternalAddress = event.data.outputs.length === 0; // nbxplorer does not list outputs if it's spending a tracking utxo
            isSpendingFromContract = unlockTx.ins.find(i => i.hash.equals(Transaction.fromBuffer(swap.lockTx!).getHash())) != null;
            isPayingToSweepAddress = unlockTx.outs.find(o => {
                try {
                    return address.fromOutputScript(o.script, this.bitcoinConfig.network) === swap.sweepAddress;
                } catch (e) {
                    return false;
                }
            }) != null;
        } else if (swap.chain === 'LIQUID') {
            const network = getLiquidNetworkFromBitcoinNetwork(this.bitcoinConfig.network);
            unlockTx = liquid.Transaction.fromHex(event.data.transactionData.transaction);
            isPayingToExternalAddress = event.data.outputs.length === 0;
            isSpendingFromContract = unlockTx.ins.find(i => i.hash.equals(liquid.Transaction.fromBuffer(swap.lockTx!).getHash())) != null;
            const sweepScript = liquid.address.toOutputScript(swap.sweepAddress, network);
            isPayingToSweepAddress = unlockTx.outs.some(o => o.script.equals(sweepScript));
        }

        assert(unlockTx != null, 'There was a problem building the unlock transaction');

        if (isSpendingFromContract && isPayingToExternalAddress) {
            swap.unlockTx = unlockTx.toBuffer();
            if (event.data.transactionData.height != null) {
                swap.unlockTxHeight = event.data.transactionData.height;
            }
            this.swap = await this.repository.save(swap);
            if (isPayingToSweepAddress) {
                if (this.swap.status === 'INVOICE_PAID') {
                    swap.status = 'CONTRACT_CLAIMED_UNCONFIRMED';
                    this.swap = await this.repository.save(swap);
                    void this.onStatusChange('CONTRACT_CLAIMED_UNCONFIRMED');
                }
            } else {
                if (this.swap.status === 'CONTRACT_EXPIRED') {
                    swap.status = 'CONTRACT_REFUNDED_UNCONFIRMED';
                    this.swap = await this.repository.save(swap);
                    void this.onStatusChange('CONTRACT_REFUNDED_UNCONFIRMED');
                }
            }
        }
    }

    async processNewBlock(event: NBXplorerBlockEvent): Promise<void> {
        this.logger.debug(`Processing new block ${event.data.height} (swap=${this.swap})`);
        const { swap } = this;
        if ((swap.status === 'CONTRACT_FUNDED' || swap.status === 'CONTRACT_FUNDED_UNCONFIRMED' || swap.status === 'CONTRACT_AMOUNT_MISMATCH')
            && swap.timeoutBlockHeight <= event.data.height) {
            swap.status = 'CONTRACT_EXPIRED';
            this.swap = await this.repository.save(swap);
            void this.onStatusChange('CONTRACT_EXPIRED');
        } else if ((swap.status === 'CONTRACT_AMOUNT_MISMATCH_UNCONFIRMED') && this.bitcoinService.hasEnoughConfirmations(swap.lockTxHeight, event.data.height)) {
            swap.status = 'CONTRACT_AMOUNT_MISMATCH';
            this.swap = await this.repository.save(swap);
            void this.onStatusChange('CONTRACT_AMOUNT_MISMATCH');
        } else if (swap.status === 'CONTRACT_FUNDED_UNCONFIRMED' && this.bitcoinService.hasEnoughConfirmations(swap.lockTxHeight, event.data.height)) {
            swap.status = 'CONTRACT_FUNDED';
            this.swap = await this.repository.save(swap);
            void this.onStatusChange('CONTRACT_FUNDED');
        } else if (swap.status === 'CONTRACT_REFUNDED_UNCONFIRMED' && this.bitcoinService.hasEnoughConfirmations(swap.unlockTxHeight, event.data.height)) {
            swap.status = 'DONE';
            swap.outcome = 'REFUNDED';
            this.swap = await this.repository.save(swap);
            void this.onStatusChange('DONE');
        } else if (swap.status === 'CONTRACT_CLAIMED_UNCONFIRMED' && this.bitcoinService.hasEnoughConfirmations(swap.unlockTxHeight, event.data.height)) {
            swap.status = 'DONE';
            swap.outcome = 'SUCCESS';
            this.swap = await this.repository.save(swap);
            void this.onStatusChange('DONE');
        }
    }

    buildClaimTx(swap: SwapIn, spendingTx: Transaction, feeRate: number): Transaction {
        const { network } = this.bitcoinConfig;
        return buildTransactionWithFee(
            feeRate,
            (feeAmount, isFeeCalculationRun) => {
                const psbt = buildContractSpendBasePsbt({
                    contractAddress: swap.contractAddress,
                    lockScript: swap.lockScript,
                    network,
                    spendingTx,
                    outputAddress: swap.sweepAddress,
                    feeAmount,
                });
                signContractSpend({
                    psbt,
                    key: ECPair.fromPrivateKey(swap.unlockPrivKey),
                    network: this.bitcoinConfig.network,
                    preImage: swap.preImage!,
                });
                return psbt;
            },
        ).extractTransaction();
    }

    async buildLiquidClaimTx(swap: SwapIn, spendingTx: liquid.Transaction): Promise<liquid.Transaction> {
        const network = getLiquidNetworkFromBitcoinNetwork(this.bitcoinConfig.network);
        const psetBuilder = new LiquidClaimPSETBuilder(this.nbxplorer, this.elementsConfig, network);
        const pset = await psetBuilder.getPset(swap, spendingTx, swap.sweepAddress);
        const signer = new liquid.Signer(pset);
        const finalizer = new liquid.Finalizer(pset);
        const signingKeyPair = ECPair.fromPrivateKey(swap.unlockPrivKey);
        for (const [index, input] of pset.inputs.entries()) {
            const signature = psetBuilder.signIndex(pset, signer, signingKeyPair, index, liquid.Transaction.SIGHASH_ALL);
            const stack = [signature, Buffer.from(swap.preImage!), input.witnessScript!];
            psetBuilder.finalizeIndexWithStack(finalizer, index, stack);
        }
        const psetTx = liquid.Extractor.extract(pset);
        return psetTx;
    }
}<|MERGE_RESOLUTION|>--- conflicted
+++ resolved
@@ -163,12 +163,8 @@
             ? new Decimal((output as NBXplorerLiquidTransactionOutput).value.value)
             : new Decimal((output as NBXplorerBitcoinTransactionOutput).value);
             
-<<<<<<< HEAD
-        const receivedAmount = outputValue.div(1e8);
-=======
         const receivedAmount = new Decimal(outputValue).div(1e8);
         // Handle mismatched payment by checking if the received amount is different than the expected amount, if so, this is considered a failed swap but will be processed until contract is expired to be able to be refunded by the sender
->>>>>>> 23687d5d
         if (!receivedAmount.equals(swap.inputAmount)) {
             // eslint-disable-next-line max-len
             this.logger.warn(`Contract amount mismatch. Incoming ${receivedAmount.toNumber()}, expected ${swap.inputAmount.toNumber()} (id=${this.swap.id})`);
