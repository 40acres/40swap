--- conflicted
+++ resolved
@@ -104,7 +104,6 @@
         if (swap === null) {
             throw new NotFoundException('swap not found');
         }
-<<<<<<< HEAD
         assert(swap.lockTx != null, "Swap does not have lock tx");
         if (swap.chain === 'BITCOIN') {
             try {
@@ -114,6 +113,7 @@
             }
             const lockTx = Transaction.fromBuffer(swap.lockTx);
             const claimPsbt = this.buildClaimPsbt(swap, lockTx, outputAddress, await this.bitcoinService.getMinerFeeRate('low_prio'));
+            claimPsbt.locktime = swap.timeoutBlockHeight;
             return { psbt: claimPsbt.toBase64() };
         }
         if (swap.chain === 'LIQUID') {
@@ -127,13 +127,6 @@
             return { psbt: pset.toBase64() };
         }
         throw new BadRequestException('invalid chain');
-=======
-        assert(swap.lockTx != null);
-        const lockTx = Transaction.fromBuffer(swap.lockTx);
-        const claimPsbt = this.buildClaimPsbt(swap, lockTx, outputAddress, await this.bitcoinService.getMinerFeeRate('low_prio'));
-        claimPsbt.locktime = swap.timeoutBlockHeight;
-        return { psbt: claimPsbt.toBase64() };
->>>>>>> e06e2679
     }
 
     buildClaimPsbt(swap: SwapOut, spendingTx: Transaction, outputAddress: string, feeRate: number): Psbt {
