import { NbxplorerService } from './NbxplorerService.js';
import { DataSource } from 'typeorm';
import { createZodDto } from '@anatine/zod-nestjs';
<<<<<<< HEAD
import { BadRequestException, Body, Controller, Get, Logger, Param, Post, Query } from '@nestjs/common';
=======
import { BadRequestException, Body, Controller, Get, Param, Post, Query, NotFoundException } from '@nestjs/common';
>>>>>>> 2e07ae6e
import { buildContractSpendBasePsbt, buildTransactionWithFee } from './bitcoin-utils.js';
import { ECPairFactory } from 'ecpair';
import * as ecc from 'tiny-secp256k1';
import { address, Psbt, Transaction } from 'bitcoinjs-lib';
import * as liquid from 'liquidjs-lib';
import assert from 'node:assert';
import { SwapOut } from './entities/SwapOut.js';
import { BitcoinConfigurationDetails, BitcoinService } from './BitcoinService.js';
import { SwapService } from './SwapService.js';
import { ApiCreatedResponse, ApiOkResponse } from '@nestjs/swagger';
import { liquid as liquidNetwork, regtest as liquidRegtest } from 'liquidjs-lib/src/networks.js';

import {
    GetSwapOutResponse,
    PsbtResponse,
    psbtResponseSchema,
    signContractSpend,
    swapChainRequestSchema,
    swapOutRequestSchema,
    txRequestSchema,
} from '@40swap/shared';
import { bitcoin } from 'bitcoinjs-lib/src/networks.js';


const ECPair = ECPairFactory(ecc);

class SwapOutRequestDto extends createZodDto(swapOutRequestSchema) {}
class TxRequestDto extends createZodDto(txRequestSchema) {}
class GetSwapOutResponseDto extends createZodDto(swapOutRequestSchema) {}
class PsbtResponseDto extends createZodDto(psbtResponseSchema) {}
class SwapChainRequestDto extends createZodDto(swapChainRequestSchema) {}

@Controller('/swap/out')
export class SwapOutController {
    private readonly logger = new Logger(SwapOutController.name);
    
    constructor(
        private nbxplorer: NbxplorerService,
        private dataSource: DataSource,
        private bitcoinConfig: BitcoinConfigurationDetails,
        private bitcoinService: BitcoinService,
        private swapService: SwapService,
    ) {}

    @Post()
    @ApiCreatedResponse({description: 'Create a swap out', type: GetSwapOutResponseDto})
    async createSwap(@Body() request: SwapOutRequestDto): Promise<GetSwapOutResponse> {
        const swap = await this.swapService.createSwapOut(request);
        return this.mapToResponse(swap);
    }

    @Post('/liquid')
    @ApiCreatedResponse({ description: 'Create a swap between chains', type: GetSwapOutResponseDto })
    async liquidSwapOut(@Body() request: SwapChainRequestDto): Promise<GetSwapOutResponse> {
        if (request.originChain !== 'LIGHTNING' || request.destinationChain !== 'LIQUID') {
            throw new BadRequestException('We only support swaps from LIGHTNING to LIQUID currently');
        }
        const swap = await this.swapService.createSwapOutLightningToLiquidSwap(request);
        return this.mapToResponse(swap);
    }

    @Get('/:id')
    @ApiOkResponse({description: 'Get a swap out', type: GetSwapOutResponseDto})
    async getSwap(@Param('id') id: string): Promise<GetSwapOutResponse> {
        const swap = await this.dataSource.getRepository(SwapOut).findOneBy({ id });
        if (swap === null) {
            throw new NotFoundException('swap not found');
        }
        return this.mapToResponse(swap);
    }

    // TODO: remove this, only for testing
    @Post('/claim/liquid/signed')
    @ApiCreatedResponse({description: 'Claim a swap out'})
    async getLiquidClaimTX(@Body() txRequest: TxRequestDto, @Query('privKey') privKey: string, @Query('preimage') preimage: string): Promise<{ tx: string }> {
        const pset = liquid.Pset.fromBase64(txRequest.tx);
        const inputIndex = 0;
        const input = pset.inputs[inputIndex];
        if (!input.witnessScript) {
            throw new Error('El input no tiene witnessScript');
        }
        const preimageBuffer = Buffer.from(preimage, 'hex');
        const keyPair = ECPair.fromWIF(privKey, liquidRegtest);
        const sighashType = liquid.Transaction.SIGHASH_ALL;
        const signature = liquid.script.signature.encode(
            keyPair.sign(pset.getInputPreimage(inputIndex, sighashType)),
            sighashType,
        );
        const signer = new liquid.Signer(pset);
        signer.addSignature(
            inputIndex,
            {
                partialSig: {
                    pubkey: keyPair.publicKey,
                    signature,
                },
            },
            liquid.Pset.ECDSASigValidator(ecc),
        );
        const finalizer = new liquid.Finalizer(pset);
        const stack = [signature,preimageBuffer,input.witnessScript!];
        finalizer.finalizeInput(inputIndex, () => {
            return {finalScriptWitness: liquid.witnessStackToScriptWitness(stack)};
        });
        const transaction = liquid.Extractor.extract(pset);
        return { tx: transaction.toHex() };
    }

    @Post('/:id/claim/liquid')
    @ApiCreatedResponse({description: 'Claim a swap out'})
    async posttLiquidClaimTX(@Body() txRequest: TxRequestDto, @Param('id') id: string): Promise<void> {
        const swap = await this.dataSource.getRepository(SwapOut).findOneByOrFail({ id });
        assert(swap.lockTx != null);
        try {
            const lockTx = liquid.Transaction.fromBuffer(swap.lockTx);
            const claimTx = liquid.Transaction.fromHex(txRequest.tx);
            if (claimTx.ins.filter(i => i.hash.equals(lockTx.getHash())).length !== 1) {
                throw new BadRequestException('invalid claim tx');
            }
            await this.nbxplorer.broadcastTx(claimTx, 'lbtc');
        } catch (e) {
            throw new BadRequestException('invalid liquid tx');
        }
    }

    @Get('/:id/claim/liquid')
    @ApiOkResponse({description: 'Get a claim PSBT for a liquid swap out', type: PsbtResponseDto})
    async getLiquidClaimPset(@Param('id') id: string, @Query('address') outputAddress?: string): Promise<PsbtResponse> {
        if (outputAddress == null) {
            throw new BadRequestException('address is required');
        }
        try {
            const network = this.bitcoinConfig.network === bitcoin ? liquidNetwork : liquidRegtest;
            liquid.address.toOutputScript(outputAddress, network);
        } catch (e) {
            throw new BadRequestException(`invalid address ${outputAddress}`);
        }
        const swap = await this.dataSource.getRepository(SwapOut).findOneByOrFail({ id });
        assert(swap.lockTx != null, 'swap lockTx is null');
        if (swap.status === 'CONTRACT_CLAIMED_UNCONFIRMED') {
            throw new BadRequestException('swap is already being claimed');
        }
        assert(swap.status === 'CONTRACT_FUNDED', 'swap is not ready');
        const pset = await this.swapService.buildLiquidClaimPset(swap, outputAddress);
        return { psbt: pset.toBase64() };
    }

    @Post('/:id/claim')
    @ApiCreatedResponse({description: 'Claim a swap out'})
    async claimSwap(@Body() txRequest: TxRequestDto, @Param('id') id: string): Promise<void> {
        const swap = await this.dataSource.getRepository(SwapOut).findOneBy({ id });
        if (swap === null) {
            throw new NotFoundException('swap not found');
        }
        assert(swap.lockTx != null);
        try {
            const lockTx = Transaction.fromBuffer(swap.lockTx);
            const refundTx = Transaction.fromHex(txRequest.tx);
            if (refundTx.ins.filter(i => i.hash.equals(lockTx.getHash())).length !== 1) {
                throw new BadRequestException('invalid refund tx');
            }
            await this.nbxplorer.broadcastTx(refundTx);
        } catch (e) {
            throw new BadRequestException('invalid bitcoin tx');
        }
    }

    @Get('/:id/claim-psbt')
    @ApiOkResponse({description: 'Get a claim PSBT', type: PsbtResponseDto})
    async getClaimPsbt(@Param('id') id: string, @Query('address') outputAddress?: string): Promise<PsbtResponse> {
        if (outputAddress == null) {
            throw new BadRequestException('address is required');
        }
        try {
            address.toOutputScript(outputAddress, this.bitcoinConfig.network);
        } catch (e) {
            throw new BadRequestException(`invalid address ${outputAddress}`);
        }
        const swap = await this.dataSource.getRepository(SwapOut).findOneBy({ id });
        if (swap === null) {
            throw new NotFoundException('swap not found');
        }
        assert(swap.lockTx != null);
        const lockTx = Transaction.fromBuffer(swap.lockTx);
        const claimPsbt = this.buildClaimPsbt(swap, lockTx, outputAddress, await this.bitcoinService.getMinerFeeRate('low_prio'));
        return { psbt: claimPsbt.toBase64() };
    }

    buildClaimPsbt(swap: SwapOut, spendingTx: Transaction, outputAddress: string, feeRate: number): Psbt {
        const { network } = this.bitcoinConfig;
        return buildTransactionWithFee(
            feeRate,
            (feeAmount, isFeeCalculationRun) => {
                assert(swap.lockScript != null);
                assert(swap.contractAddress != null);
                const psbt = buildContractSpendBasePsbt({
                    contractAddress: swap.contractAddress,
                    lockScript: swap.lockScript,
                    network,
                    spendingTx,
                    outputAddress,
                    feeAmount,
                });
                if (isFeeCalculationRun) {
                    signContractSpend({
                        psbt,
                        network,
                        key: ECPair.fromPrivateKey(swap.unlockPrivKey),
                        preImage: Buffer.alloc(32).fill(0),
                    });
                }
                return psbt;
            },
        );
    }

    private mapToResponse(swap: SwapOut): GetSwapOutResponse {
        return {
            swapId: swap.id,
            timeoutBlockHeight: swap.timeoutBlockHeight,
            redeemScript: swap.lockScript?.toString('hex'),
            invoice: swap.invoice,
            contractAddress: swap.contractAddress ?? undefined,
            outputAmount: swap.outputAmount.toNumber(),
            status: swap.status,
            lockTx: swap.lockTx?.toString('hex'),
            createdAt: swap.createdAt.toISOString(),
            inputAmount: swap.inputAmount.toNumber(),
            outcome: swap.outcome ?? undefined,
        };
    }
}<|MERGE_RESOLUTION|>--- conflicted
+++ resolved
@@ -1,11 +1,7 @@
 import { NbxplorerService } from './NbxplorerService.js';
 import { DataSource } from 'typeorm';
 import { createZodDto } from '@anatine/zod-nestjs';
-<<<<<<< HEAD
-import { BadRequestException, Body, Controller, Get, Logger, Param, Post, Query } from '@nestjs/common';
-=======
-import { BadRequestException, Body, Controller, Get, Param, Post, Query, NotFoundException } from '@nestjs/common';
->>>>>>> 2e07ae6e
+import { BadRequestException, Body, Controller, Get, Logger, Param, Post, Query, NotFoundException } from '@nestjs/common';
 import { buildContractSpendBasePsbt, buildTransactionWithFee } from './bitcoin-utils.js';
 import { ECPairFactory } from 'ecpair';
 import * as ecc from 'tiny-secp256k1';
