--- conflicted
+++ resolved
@@ -20,16 +20,12 @@
 import { ConfigService } from '@nestjs/config';
 import { FourtySwapConfiguration } from './configuration.js';
 import { payments as liquidPayments } from 'liquidjs-lib';
-<<<<<<< HEAD
 import { LiquidClaimPSETBuilder } from './LiquidUtils.js';
 import * as liquid from 'liquidjs-lib';
 import { LiquidService } from './LiquidService.js';
 import { getLiquidNetwork } from './LiquidUtils.js';
 
-=======
-import { LiquidService } from './LiquidService.js';
-import { getLiquidNetwork } from './LiquidUtils.js';
->>>>>>> c44817f7
+
 const ECPair = ECPairFactory(ecc);
 
 @Injectable()
