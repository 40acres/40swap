--- conflicted
+++ resolved
@@ -55,12 +55,6 @@
     }
 
     async createSwapIn(request: SwapInRequest): Promise<SwapIn> {
-<<<<<<< HEAD
-        if (!['BITCOIN', 'LIQUID'].includes(request.chain)) {
-            throw new BadRequestException('invalid chain');
-        }
-=======
->>>>>>> 23687d5d
         const { network } = this.bitcoinConfig;
         const { tags, satoshis, network: invoiceNetwork } = decode(request.invoice);
         if (invoiceNetwork == null || invoiceNetwork.bech32 !== network.bech32) {
