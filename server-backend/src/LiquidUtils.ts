--- conflicted
+++ resolved
@@ -27,17 +27,6 @@
     return match[1];
 }
 
-<<<<<<< HEAD
-export async function getLiquidCltvExpiry(nbxplorer: NbxplorerService, cltvExpiry: number): Promise<number> {
-    const ratio = 10; // Each bitcoin block is worth 10 liquid blocks (10min - 1min)
-    const currentLiquidHeight = (await nbxplorer.getNetworkStatus('lbtc')).chainHeight;
-    const currentBitcoinHeight = (await nbxplorer.getNetworkStatus()).chainHeight;
-    assert(cltvExpiry > currentBitcoinHeight, `invoiceExpiry=${cltvExpiry} is not greater than currentBitcoinHeight=${currentBitcoinHeight}`);
-    return currentLiquidHeight + (cltvExpiry - currentBitcoinHeight) * ratio;
-}
-
-=======
->>>>>>> 19253c54
 export function liquidBlocksToBitcoinBlocks(blocks: number): number {
     const ratio = 10; // Each bitcoin block is worth 10 liquid blocks (10min - 1min)
     return Math.floor(blocks / ratio);
