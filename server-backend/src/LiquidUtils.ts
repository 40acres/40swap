--- conflicted
+++ resolved
@@ -12,10 +12,6 @@
 const bip32 = BIP32Factory(ecc);
 const ECPair = ECPairFactory(ecc);
 
-<<<<<<< HEAD
-
-=======
->>>>>>> c280345a
 export function getLiquidNumber(amount: number): number {
     return liquid.ElementsValue.fromNumber(amount).number;
 }
