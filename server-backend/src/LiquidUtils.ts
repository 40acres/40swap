import { bitcoin as bitcoinMainnet, regtest as bitcoinRegtest, testnet as bitcoinTestnet, Network as bitcoinNetwork } from 'bitcoinjs-lib/src/networks.js';
import { liquid as liquidMainnet, regtest as liquidRegtest, testnet as liquidTestnet, Network as liquidNetwork } from 'liquidjs-lib/src/networks.js';
<<<<<<< HEAD
import { nbxplorerHotWallet, NbxplorerService } from './NbxplorerService';
import { LiquidService, RPCUtxo } from './LiquidService.js';
import { varuint } from 'liquidjs-lib/src/bufferutils.js';
import { FourtySwapConfiguration } from './configuration';
import { ECPairFactory, ECPairInterface } from 'ecpair';
import { SwapOut } from './entities/SwapOut';
import { Network } from 'bitcoinjs-lib';
=======
import { LiquidService, RPCUtxo } from './LiquidService.js';
import { FourtySwapConfiguration } from './configuration';
import { ECPairFactory, ECPairInterface } from 'ecpair';
import { NbxplorerService } from './NbxplorerService';
import { SwapOut } from './entities/SwapOut';
>>>>>>> ed2747aa
import * as liquid from 'liquidjs-lib';
import * as ecc from 'tiny-secp256k1';
import assert from 'node:assert';
import BIP32Factory from 'bip32';

const bip32 = BIP32Factory(ecc);
const ECPair = ECPairFactory(ecc);
<<<<<<< HEAD


export type ScriptElement = Buffer | number | string;
=======
>>>>>>> ed2747aa


export function getLiquidNetwork(network: bitcoinNetwork): liquidNetwork {
    switch (network) {
    case bitcoinMainnet:
        return liquidMainnet;
    case bitcoinRegtest:
        return liquidRegtest;
    case bitcoinTestnet:
        return liquidTestnet;
    default:
        throw new Error(`Unsupported network: ${network}`);
    }
}

<<<<<<< HEAD

export const getHexString = (input: Buffer): string => {
    return input.toString('hex');
};


export const getHexBuffer = (input: string): Buffer => {
    return Buffer.from(input, 'hex');
};


export const scriptBuffersToScript = (elements: ScriptElement[]): Buffer => {
    const buffers: Buffer[] = [];
  
    elements.forEach((element) => {
        if (Buffer.isBuffer(element)) {
            buffers.push(
                Buffer.concat([
                    Buffer.from(varuint.encode(element.length).buffer),
                    element,
                ]),
            );
        } else {
            buffers.push(getHexBuffer(element.toString(16)));
        }
    });
  
    return Buffer.concat(buffers);
};


export function liquidReverseSwapScript(
    preimageHash: Buffer,
    claimPublicKey: Buffer,
    refundPublicKey: Buffer,
    timeoutBlockHeight: number,
): Buffer {
    /* eslint-disable indent */
    const htlcScript = liquid.script.compile([
        liquid.script.OPS.OP_SIZE,
        liquid.script.number.encode(32),
        liquid.script.OPS.OP_EQUAL,
        liquid.script.OPS.OP_IF,
            liquid.script.OPS.OP_HASH160,
            liquid.crypto.ripemd160(preimageHash),
            liquid.script.OPS.OP_EQUALVERIFY,
            claimPublicKey,
        liquid.script.OPS.OP_ELSE,
            liquid.script.OPS.OP_DROP,
            liquid.script.number.encode(timeoutBlockHeight),
            liquid.script.OPS.OP_CHECKLOCKTIMEVERIFY,
            liquid.script.OPS.OP_DROP,
            refundPublicKey,
        liquid.script.OPS.OP_ENDIF,
        liquid.script.OPS.OP_CHECKSIG,
    ]);
    return htlcScript;
}


export function getKeysFromHotWallet(wallet: nbxplorerHotWallet, network: Network): { 
    pubKey: Uint8Array,
    privKey: Uint8Array 
} {
    const account = bip32.fromBase58(wallet.accountHDKey, network);
    return {
        pubKey: account.publicKey,
        privKey: account.privateKey!,
    };
}


=======
>>>>>>> ed2747aa
export function getLiquidNumber(amount: number): number {
    return liquid.ElementsValue.fromNumber(amount).number;
}

<<<<<<< HEAD

export function getContractVoutInfo(
    spendingTx: liquid.Transaction, contractAddress: string, network: liquid.networks.Network
): {
    contractOutputIndex: number;
    outputValue: number;
    witnessUtxo: liquid.TxOutput;
} {
    let contractOutputIndex = -1;
    let outputValue = 0;
    let witnessUtxo: liquid.TxOutput | null = null;
    
    for (let i = 0; i < spendingTx.outs.length; i++) {
        try {
            const outputScript = spendingTx.outs[i].script;
            const outputAddress = liquid.address.fromOutputScript(outputScript, network);
            if (outputAddress === contractAddress) {
                contractOutputIndex = i;
                // Convert buffer value to number if needed
                outputValue = Buffer.isBuffer(spendingTx.outs[i].value) 
                    ? Number(Buffer.from(spendingTx.outs[i].value).reverse().readBigUInt64LE(0))
                    : Number(spendingTx.outs[i].value);
                witnessUtxo = spendingTx.outs[i];
                break;
            }
        } catch (e) {
            throw new Error(`Error parsing output script: ${e}`);
        }
    }
    
    assert(contractOutputIndex !== -1, 'Contract output not found in spending transaction');
    assert(witnessUtxo != null, 'Witness utxo not found in spending transaction');

    return {
        contractOutputIndex,
        outputValue,
        witnessUtxo,
    };
}


=======
>>>>>>> ed2747aa
export function getRelativePathFromDescriptor(descriptor: string): string {
    // eg input: wpkh([53b1e541/84'/1'/0'/0/12]02620eb1f212038380c0b169401d2b1ba6b440ca34b006758b921727d26fb3085c)#xac9tzr5
    // eg output: 0/12
    const match = descriptor.match(/\/\d+'\/\d+'\/\d'\/(\d+\/\d+)\]/);
    if (!match) {
        throw new Error('Invalid descriptor format');
    }
    return match[1];
}


<<<<<<< HEAD
export class PSETUtils {
    constructor(
        protected network: liquid.networks.Network,
    ) {}

=======
export abstract class LiquidPSETBuilder {
    public signatures: Buffer[] = [];
    protected liquidService: LiquidService;
    protected signingKeys: ECPairInterface[] = [];
    protected network: liquid.networks.Network;

    public readonly lockSequence = 0xffffffff;
    public readonly refundSequence = 0xfffffffe;

    constructor(
        protected nbxplorer: NbxplorerService,
        protected elementsConfig: FourtySwapConfiguration['elements'],
        network: liquid.networks.Network,
    ) {
        this.network = network;
        this.liquidService = new LiquidService(nbxplorer, elementsConfig);
    }

    abstract getPset(...args: unknown[]): Promise<liquid.Pset>;

    async getCommissionAmount(): Promise<number> {
        const mempoolInfo = await this.liquidService.getMempoolInfo();
        return mempoolInfo.minrelaytxfee * 1e8;
    }
>>>>>>> ed2747aa

    addInput(pset: liquid.Pset, txId: string, inputIndex: number,  sequence: number): void {
        const input = new liquid.CreatorInput(txId, inputIndex, sequence);
        pset.addInput(input.toPartialInput());
    }

    addOutput(
        updater: liquid.Updater, amount: number, script?: Buffer | undefined, blindingKey?: Buffer | undefined
    ): void {
        const changeOutput = new liquid.CreatorOutput(
            this.network.assetHash,
            amount,
            script ?? undefined,
<<<<<<< HEAD
            // blindingKey !== undefined ? blindingKey : undefined,
            // blindingKey !== undefined ? 0 : undefined
=======
            // TODO: Add blinding key
            // blindingKey !== undefined ? blindingKey : undefined,
>>>>>>> ed2747aa
        );
        updater.addOutputs([changeOutput]);
    }

    signIndex(
        pset: liquid.Pset, 
        signer: liquid.Signer, 
        signingKeyPair: ECPairInterface, 
        index: number, 
        sigHashType: number = liquid.Transaction.SIGHASH_ALL
    ): Buffer {
        const signature = liquid.script.signature.encode(
            signingKeyPair.sign(pset.getInputPreimage(index, sigHashType)),
            sigHashType
        );
        signer.addSignature(
            index,
            {
                partialSig: {
                    pubkey: signingKeyPair.publicKey,
                    signature,
                },
            },
            liquid.Pset.ECDSASigValidator(ecc),
        );
        return signature;
    }

    finalizeIndexWithStack(finalizer: liquid.Finalizer, index: number, stack: Buffer[]): void {
        finalizer.finalizeInput(index, () => {
            const finalScriptWitness = liquid.witnessStackToScriptWitness(stack);
            return {finalScriptWitness};
        });
    }
}

<<<<<<< HEAD

export abstract class LiquidPSETBuilder extends PSETUtils {
    public signatures: Buffer[] = [];
    protected liquidService: LiquidService;
    protected signingKeys: ECPairInterface[] = [];

    constructor(
        protected nbxplorer: NbxplorerService,
        protected elementsConfig: FourtySwapConfiguration['elements'],
        network: liquid.networks.Network,
    ) {
        super(network);
        this.liquidService = new LiquidService(nbxplorer, elementsConfig);
    }

    abstract getPset(...args: unknown[]): Promise<liquid.Pset>;

    // TODO: get dynamic commision
    getCommissionAmount(): number {
        return 1000;
    }

    async getUtxoTx(utxo: RPCUtxo, xpub: string): Promise<liquid.Transaction> {
        // Not working on transactions from utxos not scanned by nbxplorer
        // const walletTx = await this.nbxplorer.getWalletTransaction(xpub, utxo.txid, 'lbtc'); 
        const hexTx = await this.liquidService.callRPC('getrawtransaction', [utxo.txid]);
        return liquid.Transaction.fromBuffer(Buffer.from(hexTx, 'hex'));
    }

    async addUtxosInputs(
        utxos: RPCUtxo[], pset: liquid.Pset, updater: liquid.Updater, timeoutBlockHeight?: number
    ): Promise<void> {
        await Promise.all(utxos.map(async (utxo, i) => {
            const liquidTx = await this.getUtxoTx(utxo, this.liquidService.xpub);
            const sequence = timeoutBlockHeight ? 0xffffffff : 0x00000000;
            this.addNonWitnessUtxoInput(updater, pset, liquidTx, i, utxo.vout, sequence);
        })).catch((error) => {
            throw new Error(`Error adding inputs: ${error}`);
        });
    }

    addNonWitnessUtxoInput(
        updater: liquid.Updater,
        pset: liquid.Pset, 
        tx: liquid.Transaction, 
        psetInputIndex: number, 
        inputIndex: number, 
        sequence: number,
        sigHashType: number = liquid.Transaction.SIGHASH_ALL
    ): void {
        this.addInput(pset, tx.getId(), inputIndex, sequence);
        updater.addInSighashType(psetInputIndex, sigHashType);
        updater.addInNonWitnessUtxo(psetInputIndex, tx);
    }

    addWitnessUtxoInput(
        updater: liquid.Updater,
        pset: liquid.Pset, 
        tx: liquid.Transaction, 
        psetInputIndex: number, 
        inputIndex: number, 
        sequence: number,
        witnessUtxo: liquid.TxOutput,
        lockScript: Buffer,
        sigHashType: number = liquid.Transaction.SIGHASH_ALL
    ): void {
        this.addInput(pset, tx.getId(), inputIndex, sequence);
        updater.addInSighashType(psetInputIndex, sigHashType);
        updater.addInWitnessUtxo(psetInputIndex, witnessUtxo);
        updater.addInWitnessScript(psetInputIndex, lockScript);
    }
}

export class LiquidLockPSETBuilder extends LiquidPSETBuilder {

    async finalizePset(pset: liquid.Pset): Promise<string> {
        const result = await this.liquidService.callRPC('finalizepsbt', [pset.toBase64()]);
        if (!result.complete) {
            throw new Error('PSET is not complete');
        }
        return result.hex;
    }
    
    async addRequiredOutputs(
        amount: number,
        totalInputValue: number,
        commision: number,
        updater: liquid.Updater,
        contractAddress: string,
        blindingKey?: Buffer | undefined,
    ): Promise<void> {
        // Add claim output to pset
        const claimOutputScript = liquid.address.toOutputScript(contractAddress, this.network);
        this.addOutput(updater, getLiquidNumber(amount), claimOutputScript, blindingKey);

        // Add change output to pset
        const changeAddress = await this.liquidService.callRPC('getnewaddress');
        const changeOutputScript = liquid.address.toOutputScript(changeAddress, this.network);
        const changeAmount = getLiquidNumber(totalInputValue - amount - commision);
        this.addOutput(updater, changeAmount, changeOutputScript, blindingKey);

        // Add fee output to pset
        const feeAmount = getLiquidNumber(commision);
        this.addOutput(updater, feeAmount);
    }

    async signPset(pset: liquid.Pset): Promise<liquid.Pset> {
        const psetBase64 = pset.toBase64();
        try {
            const result = await this.liquidService.callRPC('walletprocesspsbt', [psetBase64, true, 'ALL']);
            if (!result.complete) {
                throw new Error('PSET is not complete');
            }
            const processedPset = liquid.Pset.fromBase64(result.psbt);
            if (!processedPset.isComplete()) {
                throw new Error('PSET is not complete');
            }
            return processedPset;
        } catch (error) {
            console.error('Error signing PSET via RPC:', error);
            throw new Error(`Failed to sign PSET: ${error instanceof Error ? error.message : 'Unknown error'}`);
        }
    }

=======
export class LiquidLockPSETBuilder extends LiquidPSETBuilder {

>>>>>>> ed2747aa
    async getPset(
        amount: number, 
        contractAddress: string, 
        blindingKey: Buffer, 
<<<<<<< HEAD
        timeoutBlockHeight?: number
    ): Promise<liquid.Pset> {
        const commision = this.getCommissionAmount();
=======
        timeoutBlockHeight: number
    ): Promise<liquid.Pset> {
        const commision = await this.getCommissionAmount();
>>>>>>> ed2747aa
        const totalAmount = amount + commision;
        const { utxos, totalInputValue } = await this.liquidService.getConfirmedUtxosAndInputValueForAmount(totalAmount);

        // Create a new pset
<<<<<<< HEAD
        const pset = liquid.Creator.newPset({locktime: timeoutBlockHeight ?? 0});
        const updater = new liquid.Updater(pset);

        // Add inputs to pset
        await Promise.all(utxos.map(async (utxo, i) => {
            const liquidTx = await this.getUtxoTx(utxo, this.liquidService.xpub);
            const sequence = 0xffffffff;
            this.addInput(pset, liquidTx.getId(), utxo.vout, sequence);
            updater.addInSighashType(i, liquid.Transaction.SIGHASH_ALL);
            const witnessUtxo = liquidTx.outs[utxo.vout];
            updater.addInWitnessUtxo(i, witnessUtxo);
            const node = bip32.fromBase58(this.liquidService.xpub, this.network);
            const relativePath = getRelativePathFromDescriptor(utxo.desc);
            try {
=======
        const pset = liquid.Creator.newPset({locktime: timeoutBlockHeight});
        const updater = new liquid.Updater(pset);

        // Add inputs to pset
        await this.addInputs(utxos, pset, updater);

        // Add required outputs (claim, change, fee) to pset
        await this.addRequiredOutputs(amount, totalInputValue, commision, updater, contractAddress, blindingKey);

        // TODO: Blind pset
        // await this.blindPset(utxos, pset, blindingKey);

        return pset;
    }

    async addInputs(utxos: RPCUtxo[], pset: liquid.Pset, updater: liquid.Updater): Promise<void> {
        await Promise.all(utxos.map(async (utxo, i) => {
            const liquidTx = await this.liquidService.getUtxoTx(utxo, this.liquidService.xpub);
            const witnessUtxo = liquidTx.outs[utxo.vout];
            this.addInput(pset, liquidTx.getId(), utxo.vout, this.lockSequence);
            updater.addInSighashType(i, liquid.Transaction.SIGHASH_ALL);
            updater.addInWitnessUtxo(i, witnessUtxo);
            const relativePath = getRelativePathFromDescriptor(utxo.desc);
            try {
                const node = bip32.fromBase58(this.liquidService.xpub, this.network);
>>>>>>> ed2747aa
                const childNode = node.derivePath(relativePath);
                updater.addInBIP32Derivation(i, {
                    masterFingerprint: Buffer.from(node.fingerprint),
                    pubkey: Buffer.from(childNode.publicKey),
                    path: relativePath,
                });
            } catch (error) {
                throw new Error(`Failed to derive path ${relativePath}: ${error}`);
            }
        })).catch((error) => {
            throw new Error(`Error adding inputs: ${error}`);
        });
<<<<<<< HEAD

        // Add required outputs (claim, change, fee) to pset
        await this.addRequiredOutputs(amount, totalInputValue, commision, updater, contractAddress, blindingKey);

        // Blind pset
        // await this.blindPset(utxos, pset, blindingKey);

        return pset;
    }

    async getTx(pset: liquid.Pset): Promise<liquid.Transaction> {
        const signedPset = await this.signPset(pset);
        const finalizedPset = await this.finalizePset(signedPset);
        const transaction = liquid.Transaction.fromHex(finalizedPset);
=======
    }
    
    async addRequiredOutputs(
        amount: number,
        totalInputValue: number,
        commision: number,
        updater: liquid.Updater,
        contractAddress: string,
        blindingKey?: Buffer | undefined,
    ): Promise<void> {
        // Add claim output to pset
        const claimOutputScript = liquid.address.toOutputScript(contractAddress, this.network);
        this.addOutput(updater, getLiquidNumber(amount), claimOutputScript, blindingKey);

        // Add change output to pset
        const changeAddress = await this.liquidService.getNewAddress();
        const changeOutputScript = liquid.address.toOutputScript(changeAddress, this.network);
        const changeAmount = getLiquidNumber(totalInputValue - amount - commision);
        this.addOutput(updater, changeAmount, changeOutputScript, blindingKey);

        // Add fee output to pset
        const feeAmount = getLiquidNumber(commision);
        this.addOutput(updater, feeAmount);
    }

    async getTx(pset: liquid.Pset): Promise<liquid.Transaction> {
        const signedPset = await this.liquidService.signPset(pset.toBase64());
        const finalizedPsetHex = await this.liquidService.getFinalizedPsetHex(signedPset.toBase64());
        const transaction = liquid.Transaction.fromHex(finalizedPsetHex);
>>>>>>> ed2747aa
        return transaction;
    }
}

<<<<<<< HEAD
export class LiquidClaimPSETBuilder extends LiquidPSETBuilder {
    async getPset(swap: SwapOut, spendingTx: liquid.Transaction, destinationAddress: string,): Promise<liquid.Pset> {
        // Find the contract vout info
        const { contractOutputIndex, outputValue, witnessUtxo } = getContractVoutInfo(
            spendingTx, swap.contractAddress!, this.network
        );
        
        // Create a new pset
        const pset = liquid.Creator.newPset();
        const updater = new liquid.Updater(pset);
        
        // Add input - use contractOutputIndex for the vout
        const psetInputIndex = 0;
        const sequence = 0;
        const sighashType = liquid.Transaction.SIGHASH_ALL;
        this.addWitnessUtxoInput(
            updater,
            pset,
            spendingTx,
            psetInputIndex,
            contractOutputIndex,
            sequence,
            witnessUtxo,
            swap.lockScript!,
            sighashType,
        );
        
        // Calculate output amount and fee
        const feeAmount = this.getCommissionAmount();
        const outputAmount = outputValue - feeAmount;
        
        // Add output
        const outputScript = liquid.address.toOutputScript(destinationAddress, this.network);
        this.addOutput(updater, outputAmount, outputScript);
        
        // Add fee output - required for Liquid
        this.addOutput(updater, feeAmount);

        return pset;
    }
}

export class LiquidRefundPSETBuilder extends LiquidPSETBuilder {
    async getPset(swap: SwapOut, spendingTx: liquid.Transaction): Promise<liquid.Pset> {
        // Find the contract vout info
        const { contractOutputIndex, outputValue, witnessUtxo } = getContractVoutInfo(
=======
export class LiquidRefundPSETBuilder extends LiquidPSETBuilder {

    async getPset(swap: SwapOut, spendingTx: liquid.Transaction): Promise<liquid.Pset> {
        // Find the contract vout info
        const { contractOutputIndex, outputValue, witnessUtxo } = this.getContractVoutInfo(
>>>>>>> ed2747aa
            spendingTx, swap.contractAddress!, this.network
        );
        
        // Create a new pset
        const pset = liquid.Creator.newPset({
            locktime: swap.timeoutBlockHeight,
        });
        const updater = new liquid.Updater(pset);
<<<<<<< HEAD
        
        // Add input - use contractOutputIndex for the vout
        const psetInputIndex = 0;
        const sequence = 0xfffffffe;
        const sighashType = liquid.Transaction.SIGHASH_ALL;
        this.addWitnessUtxoInput(
            updater,
            pset,
            spendingTx,
            psetInputIndex,
            contractOutputIndex,
            sequence,
            witnessUtxo,
            swap.lockScript!,
            sighashType,
        );
        
        // Calculate output amount and fee
        const feeAmount = this.getCommissionAmount();
        const outputAmount = outputValue - feeAmount;
        
        // Add output
        const outputScript = liquid.address.toOutputScript(swap.sweepAddress!, this.network);
        this.addOutput(updater, outputAmount, outputScript);
        
        // Add fee output - required for Liquid
        this.addOutput(updater, feeAmount);

        // Sign pset inputs
        const signer = new liquid.Signer(pset);
        const signingKeyPair = ECPair.fromPrivateKey(swap.unlockPrivKey);
        const signature = this.signIndex(pset, signer, signingKeyPair, psetInputIndex, sighashType);
=======
        const psetInputIndex = 0;
        
        // Add input
        this.addRefundInput(pset, updater, psetInputIndex, spendingTx, contractOutputIndex, witnessUtxo, swap);

        // Add required outputs
        await this.addRequiredOutputs(swap, updater, outputValue);
        
        // Sign pset inputs
        const signer = new liquid.Signer(pset);
        const signingKeyPair = ECPair.fromPrivateKey(swap.unlockPrivKey);
        const signature = this.signIndex(pset, signer, signingKeyPair, psetInputIndex, liquid.Transaction.SIGHASH_ALL);
>>>>>>> ed2747aa

        // Finalize pset
        const finalizer = new liquid.Finalizer(pset);
        const stack = [signature, Buffer.from(''), pset.inputs[psetInputIndex].witnessScript!];
        this.finalizeIndexWithStack(finalizer, psetInputIndex, stack);
        return pset;
    }
<<<<<<< HEAD
=======

    addRefundInput(
        pset: liquid.Pset, 
        updater: liquid.Updater, 
        psetInputIndex: number,
        spendingTx: liquid.Transaction, 
        contractOutputIndex: number, 
        witnessUtxo: liquid.TxOutput, 
        swap: SwapOut
    ): void {
        this.addInput(pset, spendingTx.getId(), contractOutputIndex, this.refundSequence);
        updater.addInSighashType(psetInputIndex, liquid.Transaction.SIGHASH_ALL);
        updater.addInWitnessUtxo(psetInputIndex, witnessUtxo);
        updater.addInWitnessScript(psetInputIndex, swap.lockScript!);
    }

    async addRequiredOutputs(swap: SwapOut, updater: liquid.Updater, outputValue: number): Promise<void> {
        // Calculate output amount and fee
        const feeAmount = await this.getCommissionAmount();
        const outputAmount = outputValue - feeAmount;
        
        // Add output
        const outputScript = liquid.address.toOutputScript(swap.sweepAddress!, this.network);
        this.addOutput(updater, outputAmount, outputScript);
        
        // Add fee output - required for Liquid
        this.addOutput(updater, feeAmount);
    }

    getContractVoutInfo(
        spendingTx: liquid.Transaction, contractAddress: string, network: liquid.networks.Network
    ): {
        contractOutputIndex: number;
        outputValue: number;
        witnessUtxo: liquid.TxOutput;
    } {
        let outputValue = 0;
        let contractOutputIndex = -1;
        let witnessUtxo: liquid.TxOutput | null = null;
        
        for (let i = 0; i < spendingTx.outs.length; i++) {
            try {
                const outputScript = spendingTx.outs[i].script;
                const outputAddress = liquid.address.fromOutputScript(outputScript, network);
                if (outputAddress === contractAddress) {
                    contractOutputIndex = i;
                    outputValue = Buffer.isBuffer(spendingTx.outs[i].value) 
                        ? Number(Buffer.from(spendingTx.outs[i].value).reverse().readBigUInt64LE(0))
                        : Number(spendingTx.outs[i].value);
                    witnessUtxo = spendingTx.outs[i];
                    break;
                }
            } catch (e) {
                throw new Error(`Error parsing output script: ${e}`);
            }
        }
        assert(contractOutputIndex !== -1, 'Contract output not found in spending transaction');
        assert(witnessUtxo != null, 'Witness utxo not found in spending transaction');
        return {
            contractOutputIndex,
            outputValue,
            witnessUtxo,
        };
    }
>>>>>>> ed2747aa
}<|MERGE_RESOLUTION|>--- conflicted
+++ resolved
@@ -1,20 +1,10 @@
 import { bitcoin as bitcoinMainnet, regtest as bitcoinRegtest, testnet as bitcoinTestnet, Network as bitcoinNetwork } from 'bitcoinjs-lib/src/networks.js';
 import { liquid as liquidMainnet, regtest as liquidRegtest, testnet as liquidTestnet, Network as liquidNetwork } from 'liquidjs-lib/src/networks.js';
-<<<<<<< HEAD
-import { nbxplorerHotWallet, NbxplorerService } from './NbxplorerService';
-import { LiquidService, RPCUtxo } from './LiquidService.js';
-import { varuint } from 'liquidjs-lib/src/bufferutils.js';
-import { FourtySwapConfiguration } from './configuration';
-import { ECPairFactory, ECPairInterface } from 'ecpair';
-import { SwapOut } from './entities/SwapOut';
-import { Network } from 'bitcoinjs-lib';
-=======
 import { LiquidService, RPCUtxo } from './LiquidService.js';
 import { FourtySwapConfiguration } from './configuration';
 import { ECPairFactory, ECPairInterface } from 'ecpair';
 import { NbxplorerService } from './NbxplorerService';
 import { SwapOut } from './entities/SwapOut';
->>>>>>> ed2747aa
 import * as liquid from 'liquidjs-lib';
 import * as ecc from 'tiny-secp256k1';
 import assert from 'node:assert';
@@ -22,12 +12,6 @@
 
 const bip32 = BIP32Factory(ecc);
 const ECPair = ECPairFactory(ecc);
-<<<<<<< HEAD
-
-
-export type ScriptElement = Buffer | number | string;
-=======
->>>>>>> ed2747aa
 
 
 export function getLiquidNetwork(network: bitcoinNetwork): liquidNetwork {
@@ -43,129 +27,10 @@
     }
 }
 
-<<<<<<< HEAD
-
-export const getHexString = (input: Buffer): string => {
-    return input.toString('hex');
-};
-
-
-export const getHexBuffer = (input: string): Buffer => {
-    return Buffer.from(input, 'hex');
-};
-
-
-export const scriptBuffersToScript = (elements: ScriptElement[]): Buffer => {
-    const buffers: Buffer[] = [];
-  
-    elements.forEach((element) => {
-        if (Buffer.isBuffer(element)) {
-            buffers.push(
-                Buffer.concat([
-                    Buffer.from(varuint.encode(element.length).buffer),
-                    element,
-                ]),
-            );
-        } else {
-            buffers.push(getHexBuffer(element.toString(16)));
-        }
-    });
-  
-    return Buffer.concat(buffers);
-};
-
-
-export function liquidReverseSwapScript(
-    preimageHash: Buffer,
-    claimPublicKey: Buffer,
-    refundPublicKey: Buffer,
-    timeoutBlockHeight: number,
-): Buffer {
-    /* eslint-disable indent */
-    const htlcScript = liquid.script.compile([
-        liquid.script.OPS.OP_SIZE,
-        liquid.script.number.encode(32),
-        liquid.script.OPS.OP_EQUAL,
-        liquid.script.OPS.OP_IF,
-            liquid.script.OPS.OP_HASH160,
-            liquid.crypto.ripemd160(preimageHash),
-            liquid.script.OPS.OP_EQUALVERIFY,
-            claimPublicKey,
-        liquid.script.OPS.OP_ELSE,
-            liquid.script.OPS.OP_DROP,
-            liquid.script.number.encode(timeoutBlockHeight),
-            liquid.script.OPS.OP_CHECKLOCKTIMEVERIFY,
-            liquid.script.OPS.OP_DROP,
-            refundPublicKey,
-        liquid.script.OPS.OP_ENDIF,
-        liquid.script.OPS.OP_CHECKSIG,
-    ]);
-    return htlcScript;
-}
-
-
-export function getKeysFromHotWallet(wallet: nbxplorerHotWallet, network: Network): { 
-    pubKey: Uint8Array,
-    privKey: Uint8Array 
-} {
-    const account = bip32.fromBase58(wallet.accountHDKey, network);
-    return {
-        pubKey: account.publicKey,
-        privKey: account.privateKey!,
-    };
-}
-
-
-=======
->>>>>>> ed2747aa
 export function getLiquidNumber(amount: number): number {
     return liquid.ElementsValue.fromNumber(amount).number;
 }
 
-<<<<<<< HEAD
-
-export function getContractVoutInfo(
-    spendingTx: liquid.Transaction, contractAddress: string, network: liquid.networks.Network
-): {
-    contractOutputIndex: number;
-    outputValue: number;
-    witnessUtxo: liquid.TxOutput;
-} {
-    let contractOutputIndex = -1;
-    let outputValue = 0;
-    let witnessUtxo: liquid.TxOutput | null = null;
-    
-    for (let i = 0; i < spendingTx.outs.length; i++) {
-        try {
-            const outputScript = spendingTx.outs[i].script;
-            const outputAddress = liquid.address.fromOutputScript(outputScript, network);
-            if (outputAddress === contractAddress) {
-                contractOutputIndex = i;
-                // Convert buffer value to number if needed
-                outputValue = Buffer.isBuffer(spendingTx.outs[i].value) 
-                    ? Number(Buffer.from(spendingTx.outs[i].value).reverse().readBigUInt64LE(0))
-                    : Number(spendingTx.outs[i].value);
-                witnessUtxo = spendingTx.outs[i];
-                break;
-            }
-        } catch (e) {
-            throw new Error(`Error parsing output script: ${e}`);
-        }
-    }
-    
-    assert(contractOutputIndex !== -1, 'Contract output not found in spending transaction');
-    assert(witnessUtxo != null, 'Witness utxo not found in spending transaction');
-
-    return {
-        contractOutputIndex,
-        outputValue,
-        witnessUtxo,
-    };
-}
-
-
-=======
->>>>>>> ed2747aa
 export function getRelativePathFromDescriptor(descriptor: string): string {
     // eg input: wpkh([53b1e541/84'/1'/0'/0/12]02620eb1f212038380c0b169401d2b1ba6b440ca34b006758b921727d26fb3085c)#xac9tzr5
     // eg output: 0/12
@@ -177,13 +42,6 @@
 }
 
 
-<<<<<<< HEAD
-export class PSETUtils {
-    constructor(
-        protected network: liquid.networks.Network,
-    ) {}
-
-=======
 export abstract class LiquidPSETBuilder {
     public signatures: Buffer[] = [];
     protected liquidService: LiquidService;
@@ -208,7 +66,6 @@
         const mempoolInfo = await this.liquidService.getMempoolInfo();
         return mempoolInfo.minrelaytxfee * 1e8;
     }
->>>>>>> ed2747aa
 
     addInput(pset: liquid.Pset, txId: string, inputIndex: number,  sequence: number): void {
         const input = new liquid.CreatorInput(txId, inputIndex, sequence);
@@ -222,13 +79,8 @@
             this.network.assetHash,
             amount,
             script ?? undefined,
-<<<<<<< HEAD
-            // blindingKey !== undefined ? blindingKey : undefined,
-            // blindingKey !== undefined ? 0 : undefined
-=======
             // TODO: Add blinding key
             // blindingKey !== undefined ? blindingKey : undefined,
->>>>>>> ed2747aa
         );
         updater.addOutputs([changeOutput]);
     }
@@ -265,88 +117,56 @@
     }
 }
 
-<<<<<<< HEAD
-
-export abstract class LiquidPSETBuilder extends PSETUtils {
-    public signatures: Buffer[] = [];
-    protected liquidService: LiquidService;
-    protected signingKeys: ECPairInterface[] = [];
-
-    constructor(
-        protected nbxplorer: NbxplorerService,
-        protected elementsConfig: FourtySwapConfiguration['elements'],
-        network: liquid.networks.Network,
-    ) {
-        super(network);
-        this.liquidService = new LiquidService(nbxplorer, elementsConfig);
-    }
-
-    abstract getPset(...args: unknown[]): Promise<liquid.Pset>;
-
-    // TODO: get dynamic commision
-    getCommissionAmount(): number {
-        return 1000;
-    }
-
-    async getUtxoTx(utxo: RPCUtxo, xpub: string): Promise<liquid.Transaction> {
-        // Not working on transactions from utxos not scanned by nbxplorer
-        // const walletTx = await this.nbxplorer.getWalletTransaction(xpub, utxo.txid, 'lbtc'); 
-        const hexTx = await this.liquidService.callRPC('getrawtransaction', [utxo.txid]);
-        return liquid.Transaction.fromBuffer(Buffer.from(hexTx, 'hex'));
-    }
-
-    async addUtxosInputs(
-        utxos: RPCUtxo[], pset: liquid.Pset, updater: liquid.Updater, timeoutBlockHeight?: number
-    ): Promise<void> {
+export class LiquidLockPSETBuilder extends LiquidPSETBuilder {
+
+    async getPset(
+        amount: number, 
+        contractAddress: string, 
+        blindingKey: Buffer, 
+        timeoutBlockHeight: number
+    ): Promise<liquid.Pset> {
+        const commision = await this.getCommissionAmount();
+        const totalAmount = amount + commision;
+        const { utxos, totalInputValue } = await this.liquidService.getConfirmedUtxosAndInputValueForAmount(totalAmount);
+
+        // Create a new pset
+        const pset = liquid.Creator.newPset({locktime: timeoutBlockHeight});
+        const updater = new liquid.Updater(pset);
+
+        // Add inputs to pset
+        await this.addInputs(utxos, pset, updater);
+
+        // Add required outputs (claim, change, fee) to pset
+        await this.addRequiredOutputs(amount, totalInputValue, commision, updater, contractAddress, blindingKey);
+
+        // TODO: Blind pset
+        // await this.blindPset(utxos, pset, blindingKey);
+
+        return pset;
+    }
+
+    async addInputs(utxos: RPCUtxo[], pset: liquid.Pset, updater: liquid.Updater): Promise<void> {
         await Promise.all(utxos.map(async (utxo, i) => {
-            const liquidTx = await this.getUtxoTx(utxo, this.liquidService.xpub);
-            const sequence = timeoutBlockHeight ? 0xffffffff : 0x00000000;
-            this.addNonWitnessUtxoInput(updater, pset, liquidTx, i, utxo.vout, sequence);
+            const liquidTx = await this.liquidService.getUtxoTx(utxo, this.liquidService.xpub);
+            const witnessUtxo = liquidTx.outs[utxo.vout];
+            this.addInput(pset, liquidTx.getId(), utxo.vout, this.lockSequence);
+            updater.addInSighashType(i, liquid.Transaction.SIGHASH_ALL);
+            updater.addInWitnessUtxo(i, witnessUtxo);
+            const relativePath = getRelativePathFromDescriptor(utxo.desc);
+            try {
+                const node = bip32.fromBase58(this.liquidService.xpub, this.network);
+                const childNode = node.derivePath(relativePath);
+                updater.addInBIP32Derivation(i, {
+                    masterFingerprint: Buffer.from(node.fingerprint),
+                    pubkey: Buffer.from(childNode.publicKey),
+                    path: relativePath,
+                });
+            } catch (error) {
+                throw new Error(`Failed to derive path ${relativePath}: ${error}`);
+            }
         })).catch((error) => {
             throw new Error(`Error adding inputs: ${error}`);
         });
-    }
-
-    addNonWitnessUtxoInput(
-        updater: liquid.Updater,
-        pset: liquid.Pset, 
-        tx: liquid.Transaction, 
-        psetInputIndex: number, 
-        inputIndex: number, 
-        sequence: number,
-        sigHashType: number = liquid.Transaction.SIGHASH_ALL
-    ): void {
-        this.addInput(pset, tx.getId(), inputIndex, sequence);
-        updater.addInSighashType(psetInputIndex, sigHashType);
-        updater.addInNonWitnessUtxo(psetInputIndex, tx);
-    }
-
-    addWitnessUtxoInput(
-        updater: liquid.Updater,
-        pset: liquid.Pset, 
-        tx: liquid.Transaction, 
-        psetInputIndex: number, 
-        inputIndex: number, 
-        sequence: number,
-        witnessUtxo: liquid.TxOutput,
-        lockScript: Buffer,
-        sigHashType: number = liquid.Transaction.SIGHASH_ALL
-    ): void {
-        this.addInput(pset, tx.getId(), inputIndex, sequence);
-        updater.addInSighashType(psetInputIndex, sigHashType);
-        updater.addInWitnessUtxo(psetInputIndex, witnessUtxo);
-        updater.addInWitnessScript(psetInputIndex, lockScript);
-    }
-}
-
-export class LiquidLockPSETBuilder extends LiquidPSETBuilder {
-
-    async finalizePset(pset: liquid.Pset): Promise<string> {
-        const result = await this.liquidService.callRPC('finalizepsbt', [pset.toBase64()]);
-        if (!result.complete) {
-            throw new Error('PSET is not complete');
-        }
-        return result.hex;
     }
     
     async addRequiredOutputs(
@@ -362,140 +182,6 @@
         this.addOutput(updater, getLiquidNumber(amount), claimOutputScript, blindingKey);
 
         // Add change output to pset
-        const changeAddress = await this.liquidService.callRPC('getnewaddress');
-        const changeOutputScript = liquid.address.toOutputScript(changeAddress, this.network);
-        const changeAmount = getLiquidNumber(totalInputValue - amount - commision);
-        this.addOutput(updater, changeAmount, changeOutputScript, blindingKey);
-
-        // Add fee output to pset
-        const feeAmount = getLiquidNumber(commision);
-        this.addOutput(updater, feeAmount);
-    }
-
-    async signPset(pset: liquid.Pset): Promise<liquid.Pset> {
-        const psetBase64 = pset.toBase64();
-        try {
-            const result = await this.liquidService.callRPC('walletprocesspsbt', [psetBase64, true, 'ALL']);
-            if (!result.complete) {
-                throw new Error('PSET is not complete');
-            }
-            const processedPset = liquid.Pset.fromBase64(result.psbt);
-            if (!processedPset.isComplete()) {
-                throw new Error('PSET is not complete');
-            }
-            return processedPset;
-        } catch (error) {
-            console.error('Error signing PSET via RPC:', error);
-            throw new Error(`Failed to sign PSET: ${error instanceof Error ? error.message : 'Unknown error'}`);
-        }
-    }
-
-=======
-export class LiquidLockPSETBuilder extends LiquidPSETBuilder {
-
->>>>>>> ed2747aa
-    async getPset(
-        amount: number, 
-        contractAddress: string, 
-        blindingKey: Buffer, 
-<<<<<<< HEAD
-        timeoutBlockHeight?: number
-    ): Promise<liquid.Pset> {
-        const commision = this.getCommissionAmount();
-=======
-        timeoutBlockHeight: number
-    ): Promise<liquid.Pset> {
-        const commision = await this.getCommissionAmount();
->>>>>>> ed2747aa
-        const totalAmount = amount + commision;
-        const { utxos, totalInputValue } = await this.liquidService.getConfirmedUtxosAndInputValueForAmount(totalAmount);
-
-        // Create a new pset
-<<<<<<< HEAD
-        const pset = liquid.Creator.newPset({locktime: timeoutBlockHeight ?? 0});
-        const updater = new liquid.Updater(pset);
-
-        // Add inputs to pset
-        await Promise.all(utxos.map(async (utxo, i) => {
-            const liquidTx = await this.getUtxoTx(utxo, this.liquidService.xpub);
-            const sequence = 0xffffffff;
-            this.addInput(pset, liquidTx.getId(), utxo.vout, sequence);
-            updater.addInSighashType(i, liquid.Transaction.SIGHASH_ALL);
-            const witnessUtxo = liquidTx.outs[utxo.vout];
-            updater.addInWitnessUtxo(i, witnessUtxo);
-            const node = bip32.fromBase58(this.liquidService.xpub, this.network);
-            const relativePath = getRelativePathFromDescriptor(utxo.desc);
-            try {
-=======
-        const pset = liquid.Creator.newPset({locktime: timeoutBlockHeight});
-        const updater = new liquid.Updater(pset);
-
-        // Add inputs to pset
-        await this.addInputs(utxos, pset, updater);
-
-        // Add required outputs (claim, change, fee) to pset
-        await this.addRequiredOutputs(amount, totalInputValue, commision, updater, contractAddress, blindingKey);
-
-        // TODO: Blind pset
-        // await this.blindPset(utxos, pset, blindingKey);
-
-        return pset;
-    }
-
-    async addInputs(utxos: RPCUtxo[], pset: liquid.Pset, updater: liquid.Updater): Promise<void> {
-        await Promise.all(utxos.map(async (utxo, i) => {
-            const liquidTx = await this.liquidService.getUtxoTx(utxo, this.liquidService.xpub);
-            const witnessUtxo = liquidTx.outs[utxo.vout];
-            this.addInput(pset, liquidTx.getId(), utxo.vout, this.lockSequence);
-            updater.addInSighashType(i, liquid.Transaction.SIGHASH_ALL);
-            updater.addInWitnessUtxo(i, witnessUtxo);
-            const relativePath = getRelativePathFromDescriptor(utxo.desc);
-            try {
-                const node = bip32.fromBase58(this.liquidService.xpub, this.network);
->>>>>>> ed2747aa
-                const childNode = node.derivePath(relativePath);
-                updater.addInBIP32Derivation(i, {
-                    masterFingerprint: Buffer.from(node.fingerprint),
-                    pubkey: Buffer.from(childNode.publicKey),
-                    path: relativePath,
-                });
-            } catch (error) {
-                throw new Error(`Failed to derive path ${relativePath}: ${error}`);
-            }
-        })).catch((error) => {
-            throw new Error(`Error adding inputs: ${error}`);
-        });
-<<<<<<< HEAD
-
-        // Add required outputs (claim, change, fee) to pset
-        await this.addRequiredOutputs(amount, totalInputValue, commision, updater, contractAddress, blindingKey);
-
-        // Blind pset
-        // await this.blindPset(utxos, pset, blindingKey);
-
-        return pset;
-    }
-
-    async getTx(pset: liquid.Pset): Promise<liquid.Transaction> {
-        const signedPset = await this.signPset(pset);
-        const finalizedPset = await this.finalizePset(signedPset);
-        const transaction = liquid.Transaction.fromHex(finalizedPset);
-=======
-    }
-    
-    async addRequiredOutputs(
-        amount: number,
-        totalInputValue: number,
-        commision: number,
-        updater: liquid.Updater,
-        contractAddress: string,
-        blindingKey?: Buffer | undefined,
-    ): Promise<void> {
-        // Add claim output to pset
-        const claimOutputScript = liquid.address.toOutputScript(contractAddress, this.network);
-        this.addOutput(updater, getLiquidNumber(amount), claimOutputScript, blindingKey);
-
-        // Add change output to pset
         const changeAddress = await this.liquidService.getNewAddress();
         const changeOutputScript = liquid.address.toOutputScript(changeAddress, this.network);
         const changeAmount = getLiquidNumber(totalInputValue - amount - commision);
@@ -510,65 +196,15 @@
         const signedPset = await this.liquidService.signPset(pset.toBase64());
         const finalizedPsetHex = await this.liquidService.getFinalizedPsetHex(signedPset.toBase64());
         const transaction = liquid.Transaction.fromHex(finalizedPsetHex);
->>>>>>> ed2747aa
         return transaction;
     }
 }
 
-<<<<<<< HEAD
-export class LiquidClaimPSETBuilder extends LiquidPSETBuilder {
-    async getPset(swap: SwapOut, spendingTx: liquid.Transaction, destinationAddress: string,): Promise<liquid.Pset> {
-        // Find the contract vout info
-        const { contractOutputIndex, outputValue, witnessUtxo } = getContractVoutInfo(
-            spendingTx, swap.contractAddress!, this.network
-        );
-        
-        // Create a new pset
-        const pset = liquid.Creator.newPset();
-        const updater = new liquid.Updater(pset);
-        
-        // Add input - use contractOutputIndex for the vout
-        const psetInputIndex = 0;
-        const sequence = 0;
-        const sighashType = liquid.Transaction.SIGHASH_ALL;
-        this.addWitnessUtxoInput(
-            updater,
-            pset,
-            spendingTx,
-            psetInputIndex,
-            contractOutputIndex,
-            sequence,
-            witnessUtxo,
-            swap.lockScript!,
-            sighashType,
-        );
-        
-        // Calculate output amount and fee
-        const feeAmount = this.getCommissionAmount();
-        const outputAmount = outputValue - feeAmount;
-        
-        // Add output
-        const outputScript = liquid.address.toOutputScript(destinationAddress, this.network);
-        this.addOutput(updater, outputAmount, outputScript);
-        
-        // Add fee output - required for Liquid
-        this.addOutput(updater, feeAmount);
-
-        return pset;
-    }
-}
-
-export class LiquidRefundPSETBuilder extends LiquidPSETBuilder {
-    async getPset(swap: SwapOut, spendingTx: liquid.Transaction): Promise<liquid.Pset> {
-        // Find the contract vout info
-        const { contractOutputIndex, outputValue, witnessUtxo } = getContractVoutInfo(
-=======
 export class LiquidRefundPSETBuilder extends LiquidPSETBuilder {
 
     async getPset(swap: SwapOut, spendingTx: liquid.Transaction): Promise<liquid.Pset> {
         // Find the contract vout info
         const { contractOutputIndex, outputValue, witnessUtxo } = this.getContractVoutInfo(
->>>>>>> ed2747aa
             spendingTx, swap.contractAddress!, this.network
         );
         
@@ -577,40 +213,6 @@
             locktime: swap.timeoutBlockHeight,
         });
         const updater = new liquid.Updater(pset);
-<<<<<<< HEAD
-        
-        // Add input - use contractOutputIndex for the vout
-        const psetInputIndex = 0;
-        const sequence = 0xfffffffe;
-        const sighashType = liquid.Transaction.SIGHASH_ALL;
-        this.addWitnessUtxoInput(
-            updater,
-            pset,
-            spendingTx,
-            psetInputIndex,
-            contractOutputIndex,
-            sequence,
-            witnessUtxo,
-            swap.lockScript!,
-            sighashType,
-        );
-        
-        // Calculate output amount and fee
-        const feeAmount = this.getCommissionAmount();
-        const outputAmount = outputValue - feeAmount;
-        
-        // Add output
-        const outputScript = liquid.address.toOutputScript(swap.sweepAddress!, this.network);
-        this.addOutput(updater, outputAmount, outputScript);
-        
-        // Add fee output - required for Liquid
-        this.addOutput(updater, feeAmount);
-
-        // Sign pset inputs
-        const signer = new liquid.Signer(pset);
-        const signingKeyPair = ECPair.fromPrivateKey(swap.unlockPrivKey);
-        const signature = this.signIndex(pset, signer, signingKeyPair, psetInputIndex, sighashType);
-=======
         const psetInputIndex = 0;
         
         // Add input
@@ -623,7 +225,6 @@
         const signer = new liquid.Signer(pset);
         const signingKeyPair = ECPair.fromPrivateKey(swap.unlockPrivKey);
         const signature = this.signIndex(pset, signer, signingKeyPair, psetInputIndex, liquid.Transaction.SIGHASH_ALL);
->>>>>>> ed2747aa
 
         // Finalize pset
         const finalizer = new liquid.Finalizer(pset);
@@ -631,8 +232,6 @@
         this.finalizeIndexWithStack(finalizer, psetInputIndex, stack);
         return pset;
     }
-<<<<<<< HEAD
-=======
 
     addRefundInput(
         pset: liquid.Pset, 
@@ -697,5 +296,4 @@
             witnessUtxo,
         };
     }
->>>>>>> ed2747aa
 }